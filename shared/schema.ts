// shared/schema.ts
import {
  pgTable,
  serial,
  varchar,
  integer,
  numeric,
  timestamp,
  boolean,
  text,
  uuid,
} from "drizzle-orm/pg-core";
import { relations, sql } from "drizzle-orm";
import { z } from "zod";
<<<<<<< HEAD
import { pgTable, integer, text, timestamp, pgEnum } from "drizzle-orm/pg-core";
import { users } from "./users";
import { pgTable, uuid, text, timestamp, pgEnum } from "drizzle-orm/pg-core";
=======
import { pgTable, uuid, text,  timestamp, pgEnum } from "drizzle-orm/pg-core";

// =====================
>>>>>>> 59fb2f08
// USERS
// =====================
export const userRole = pgEnum("user_role", ["employee", "admin"]);

export const users = pgTable("users", {
<<<<<<< HEAD
  id: serial("id").primaryKey(),
  username: varchar("username", { length: 50 }).notNull(),
  email: varchar("email", { length: 100 }).notNull(),
  password: varchar("password", { length: 255 }).notNull(),
  firstName: varchar("firstName", { length: 50 }).notNull(), // match DB
  lastName: varchar("lastName", { length: 50 }).notNull(), // match DB
  role: varchar("role", { length: 20 }).default("employee"),
  department: varchar("department", { length: 50 }).default("General"),
  createdAt: timestamp("createdAt").defaultNow(), // match DB
=======
  id: uuid("id").defaultRandom().primaryKey(),
  username: text("username").notNull(),
  email: text("email").notNull(),
  password: text("password").notNull(),
  role: userRole("role").default("employee").notNull(),
  firstName: text("firstName").notNull(),
  lastName: text("lastName").notNull(),
  department: text("department"),
  isActive: boolean("isActive").default(true).notNull(),
  createdAt: timestamp("createdAt").default(sql`now()`).notNull(),
  updatedAt: timestamp("updatedAt").default(sql`now()`).notNull(),
>>>>>>> 59fb2f08
});

// =====================
// LEADS

export const leads = pgTable("leads", {
  id: text("id").primaryKey(),
  firstName: text("firstName").notNull(),
  lastName: text("lastName").notNull(),
  companyName: text("companyName"),
  email: text("email"),
  phone: text("phone"),
  alternatePhone: text("alternatePhone"),
  address: text("address"),
  city: text("city"),
  state: text("state"),
  zipCode: text("zipCode"),
  country: text("country").default("India"),
  source: text("source").default("other"),
  sourceDetails: text("sourceDetails"),
  referredBy: text("referredBy"),
  requirementDescription: text("requirementDescription"),
  estimatedBudget: numeric("estimatedBudget"),
  assignedTo: text("assignedTo").references(() => users.id),
  status: text("status").default("new"),
  priority: text("priority").default("medium"),
  createdAt: timestamp("createdAt").defaultNow(),
  followUpDate: timestamp("followUpDate"), // matches your DB exactly
});

// =====================
// MARKETING TASKS
// =====================
export const marketingTasks = pgTable("marketing_tasks", {
  id: serial("id").primaryKey(),
  title: varchar("title", { length: 100 }).notNull(),
  status: varchar("status", { length: 20 }).default("pending"),
  priority: varchar("priority", { length: 20 }).default("medium"),
  assignedToUserId: integer("assigned_to").references(() => users.id),
  createdAt: timestamp("created_at").defaultNow(),
  dueDate: timestamp("due_date"),
  completedDate: timestamp("completed_date"),
});

// =====================
// MARKETING ATTENDANCE
// =====================
export const marketingAttendance = pgTable("marketingAttendance", {
  id: serial("id").primaryKey(),
  userId: integer("user_id").references(() => users.id),
  date: timestamp("date").defaultNow(), // timestamp column
  checkInTime: timestamp("check_in_time"),
  checkOutTime: timestamp("check_out_time"),
  latitude: numeric("latitude"),
  longitude: numeric("longitude"),
  location: varchar("location", { length: 255 }),
  photoPath: varchar("photo_path", { length: 255 }),
  workDescription: text("work_description"),
  visitCount: integer("visit_count"),
  tasksCompleted: integer("tasks_completed"),
  outcome: text("outcome"),
  nextAction: text("next_action"),
  attendanceStatus: varchar("attendance_status", { length: 20 }).default(
    "present"
  ),
});

// =====================
// LEAVE REQUESTS
// =====================
export const leaveRequests = pgTable("leave_requests", {
  id: serial("id").primaryKey(),
  userId: integer("user_id").references(() => users.id),
  leaveType: varchar("leave_type", { length: 50 }).notNull(),
  startDate: timestamp("start_date").notNull(),
  endDate: timestamp("end_date").notNull(),
  reason: text("reason").notNull(),
  status: varchar("status", { length: 20 }).default("pending"),
  createdAt: timestamp("created_at").defaultNow(),
});

// =====================
// FIELD VISITS
// =====================
export const fieldVisits = pgTable("field_visits", {
  id: serial("id").primaryKey(),
  visitNumber: varchar("visit_number", { length: 50 }).notNull(),
  leadId: integer("lead_id").references(() => leads.id),
  plannedDate: timestamp("planned_date"),
  actualDate: timestamp("actual_date"),
  assignedTo: integer("assigned_to").references(() => users.id),
  assignedBy: integer("assigned_by").references(() => users.id),
  createdBy: integer("created_by").references(() => users.id),
  visitAddress: varchar("visit_address", { length: 255 }),
  status: varchar("status", { length: 20 }).default("scheduled"),
});

// =====================
// DELIVERIES
// =====================
export const deliveries = pgTable("deliveries", {
  id: serial("id").primaryKey(),
  vendorId: integer("vendor_id").references(() => suppliers.id),
  date: timestamp("date").defaultNow(),
  volume: numeric("volume"),
  status: varchar("status", { length: 20 }).default("pending"),
});

// =====================
// OUTBOUND QUOTATIONS
// =====================
export const outboundQuotations = pgTable("outbound_quotations", {
  id: serial("id").primaryKey(),
  customerId: integer("customer_id").references(() => customers.id),
  quotationNumber: varchar("quotation_number", { length: 50 }),
  totalAmount: numeric("total_amount"),
  status: varchar("status", { length: 20 }),
  createdAt: timestamp("created_at").defaultNow(),
});

// =====================
// INBOUND QUOTATIONS
// =====================
export const inboundQuotations = pgTable("inbound_quotations", {
  id: serial("id").primaryKey(),
  supplierId: integer("supplier_id").references(() => suppliers.id),
  quotationNumber: varchar("quotation_number", { length: 50 }),
  totalAmount: numeric("total_amount"),
  status: varchar("status", { length: 20 }),
  createdAt: timestamp("created_at").defaultNow(),
});

// =====================
// INVOICES
// =====================
export const invoices = pgTable("invoices", {
  id: serial("id").primaryKey(),
  customerId: integer("customer_id").references(() => customers.id),
  invoiceNumber: varchar("invoice_number", { length: 50 }),
  totalAmount: numeric("total_amount"),
  status: varchar("status", { length: 20 }),
  issuedAt: timestamp("issued_at").defaultNow(),
});

// =====================
// PRODUCTS
// =====================
export const products = pgTable("products", {
  id: serial("id").primaryKey(),
  name: varchar("name", { length: 100 }).notNull(),
  sku: varchar("sku", { length: 50 }),
  stock: integer("stock").default(0),
  price: numeric("price"),
  supplierId: integer("supplier_id").references(() => suppliers.id),
  createdAt: timestamp("created_at").defaultNow(),
});

// =====================
// SUPPLIERS
// =====================
export const suppliers = pgTable("suppliers", {
  id: serial("id").primaryKey(),
  name: varchar("name", { length: 100 }).notNull(),
  contactEmail: varchar("contact_email", { length: 100 }),
  contactPhone: varchar("contact_phone", { length: 20 }),
  createdAt: timestamp("created_at").defaultNow(),
});

// =====================
// CUSTOMERS
// =====================
export const customers = pgTable("customers", {
  id: serial("id").primaryKey(),
  name: varchar("name", { length: 100 }).notNull(),
  email: varchar("email", { length: 100 }),
  phone: varchar("phone", { length: 20 }),
  createdAt: timestamp("created_at").defaultNow(),
});

// =====================
// VENDOR COMMUNICATIONS
// =====================
export const vendorCommunications = pgTable("vendor_communications", {
  id: serial("id").primaryKey(),
  vendorId: integer("vendor_id").references(() => suppliers.id),
  message: text("message"),
  communicationDate: timestamp("communication_date").defaultNow(),
});

// =====================
// LOGISTICS SHIPMENTS
// =====================
export const logisticsShipments = pgTable("logistics_shipments", {
  id: uuid("id").defaultRandom().primaryKey(),
  consignmentNumber: text("consignmentNumber").notNull(),
  source: text("source").notNull(),
  destination: text("destination").notNull(),
  clientId: uuid("clientId"),
  vendorId: uuid("vendorId"),
  dispatchDate: timestamp("dispatchDate"),
  expectedDeliveryDate: timestamp("expectedDeliveryDate"),
  deliveredAt: timestamp("deliveredAt"),
  closedAt: timestamp("closedAt"),
  currentStatus: text("currentStatus").notNull().default("created"),
  notes: text("notes"),
  weight: numeric("weight", { precision: 10, scale: 2 }),
});

// =====================
// LOGISTICS TASKS
// =====================
export const logisticsTasks = pgTable("logistics_tasks", {
  id: uuid("id").defaultRandom().primaryKey(),
  title: text("title").notNull(),
  description: text("description"),
  priority: text("priority").notNull().default("medium"),
  assignedTo: uuid("assignedTo").notNull(),
  assignedBy: uuid("assignedBy").notNull(),
  status: text("status").notNull().default("new"),
  dueDate: timestamp("dueDate"),
  startedDate: timestamp("startedDate"),
  completedDate: timestamp("completedDate"),
  shipmentId: uuid("shipmentId"),
  estimatedHours: numeric("estimatedHours", { precision: 5, scale: 2 }),
});

// =====================
// LOGISTICS ATTENDANCE
// =====================
export const logisticsAttendance = pgTable("logistics_attendance", {
  id: uuid("id").defaultRandom().primaryKey(),
  userId: uuid("userId").notNull(),
  date: timestamp("date").notNull(),
  checkInTime: timestamp("checkInTime"),
  checkOutTime: timestamp("checkOutTime"),
  checkInLocation: text("checkInLocation"),
  checkOutLocation: text("checkOutLocation"),
  checkInLatitude: numeric("checkInLatitude", { precision: 10, scale: 7 }),
});

// =====================
// LOGISTICS LEAVE REQUESTS
// =====================
export const logisticsLeaveRequests = pgTable("logistics_leave_requests", {
  id: serial("id").primaryKey(),
  userId: integer("user_id")
    .references(() => users.id)
    .notNull(),
  leaveType: varchar("leave_type", { length: 50 }).notNull(),
  startDate: timestamp("start_date").notNull(),
  endDate: timestamp("end_date").notNull(),
  reason: text("reason"),
  status: varchar("status", { length: 20 }).default("pending"),
  createdAt: timestamp("created_at").defaultNow(),
  updatedAt: timestamp("updated_at").defaultNow(),
});

// =====================
// ZOD INSERT/VALIDATION SCHEMAS
// =====================
export const insertOutboundQuotationSchema = z.object({
  customerId: z.string(),
  productId: z.string(),
  quantity: z.number(),
  price: z.number(),
  validUntil: z.string().optional(),
});
export const insertInboundQuotationSchema = z.object({
  supplierId: z.string(),
  productId: z.string(),
  quantity: z.number(),
  price: z.number(),
  validUntil: z.string().optional(),
});
export const insertInvoiceSchema = z.object({
  customerId: z.string(),
  items: z.array(
    z.object({
      productId: z.string(),
      quantity: z.number(),
      price: z.number(),
    })
  ),
  totalAmount: z.number(),
  issuedAt: z.string().optional(),
});

export const insertCustomerSchema = z.object({
  name: z.string(),
  email: z.string().email(),
  phone: z.string().optional(),
  address: z.string().optional(),
});

// Customer schema

// Supplier schema
export const insertSupplierSchema = z.object({
  name: z.string(),
  contactEmail: z.string().email(),
  phone: z.string().optional(),
  address: z.string().optional(),
});
export const insertAccountsReceivableSchema = z.object({
  date: z.string(),
  amount: z.number(),
  customerId: z.string(),
});
// Outbound Quotation schema
export const insertAccountsPayableSchema = z.object({
  date: z.string(),
  amount: z.number(),
  supplierId: z.string(),
});
export const insertGstReturnSchema = z.object({
  returnPeriod: z.string(),
  gstAmount: z.number(),
  invoiceIds: z.array(z.string()),
});
export const insertBankAccountSchema = z.object({
  accountName: z.string(),
  accountNumber: z.string(),
  bankName: z.string(),
  ifscCode: z.string(),
});
export const insertBankTransactionSchema = z.object({
  transactionDate: z.string(),
  amount: z.number(),
  transactionType: z.enum(["credit", "debit"]),
  accountId: z.string(),
  description: z.string().optional(),
});
export const insertAccountReminderSchema = z.object({
  reminderDate: z.string(),
  accountId: z.string(),
  message: z.string(),
  status: z.enum(["pending", "sent"]).default("pending"),
});
export const insertAccountTaskSchema = z.object({
  taskId: z.string(),
  accountId: z.string(),
  title: z.string(),
  description: z.string().optional(),
  dueDate: z.string(),
  status: z.enum(["pending", "completed"]).default("pending"),
});

import { z } from "zod";

export const insertAccountReportSchema = z.object({
  reportId: z.string(),
  accountId: z.string(),
  title: z.string(),
  generatedOn: z.string(),
  status: z.enum(["draft", "final"]).default("draft"),
  notes: z.string().optional(),
});
export const insertAttendanceSchema = z.object({
  employeeId: z.string(),
  date: z.string(),
  status: z.enum(["present", "absent", "leave"]),
  checkIn: z.string().optional(),
  checkOut: z.string().optional(),
  remarks: z.string().optional(),
});

// Logistics Attendance validation
export const logisticsCheckInSchema = z.object({
  latitude: z.number(),
  longitude: z.number(),
  location: z.string().optional(),
  workDescription: z.string().optional(),
  accuracy: z.number().optional(),
});

// Placeholder for marketing-routes-registry.ts
export const convertLeadSchema = z.object({
  leadId: z.number(),
  convertedAt: z.string().optional(),
  notes: z.string().optional(),
});

// Placeholder for field visit check-in schema
export const fieldVisitCheckInSchema = z.object({
  visitId: z.number(),
  checkInTime: z.string().optional(),
  latitude: z.number().optional(),
  longitude: z.number().optional(),
  notes: z.string().optional(),
});

// Placeholder for field visit check-out schema
export const fieldVisitCheckOutSchema = z.object({
  visitId: z.number(),
  checkOutTime: z.string().optional(),
  latitude: z.number().optional(),
  longitude: z.number().optional(),
  notes: z.string().optional(),
});

// Insert missing schemas for registry imports
export const insertLeadSchema = z.object({
  firstName: z.string(),
  lastName: z.string(),
  companyName: z.string().optional(),
  email: z.string().email().optional(),
  phone: z.string().optional(),
  status: z.string().optional(),
  priority: z.string().optional(),
  assignedTo: z.any().optional(),
  createdBy: z.any().optional(),
  assignedBy: z.any().optional(),
});

export const updateLeadSchema = insertLeadSchema.partial();

export const insertFieldVisitSchema = z.object({
  visitNumber: z.string(),
  leadId: z.any(),
  plannedDate: z.string().optional(),
  actualDate: z.string().optional(),
  assignedTo: z.any().optional(),
  assignedBy: z.any().optional(),
  createdBy: z.any().optional(),
  visitAddress: z.string().optional(),
  status: z.string().optional(),
});

export const insertMarketingTaskSchema = z.object({
  title: z.string(),
  status: z.string().optional(),
  priority: z.string().optional(),
  assignedToUserId: z.any().optional(),
  createdAt: z.string().optional(),
  dueDate: z.string().optional(),
  completedDate: z.string().optional(),
  leadId: z.any().optional(),
  fieldVisitId: z.any().optional(),
  assignedBy: z.any().optional(),
});

export const insertMarketingAttendanceSchema = z.object({
  userId: z.any(),
  date: z.string().optional(),
  checkInTime: z.string().optional(),
  checkOutTime: z.string().optional(),
  latitude: z.number().optional(),
  longitude: z.number().optional(),
  location: z.string().optional(),
  photoPath: z.string().optional(),
  workDescription: z.string().optional(),
  visitCount: z.number().optional(),
  tasksCompleted: z.number().optional(),
  outcome: z.string().optional(),
  nextAction: z.string().optional(),
  attendanceStatus: z.string().optional(),
});

export const updateLeadStatusSchema = z.object({
  status: z.string(),
  notes: z.string().optional(),
});

export const updateFieldVisitStatusSchema = z.object({
  status: z.string(),
  notes: z.string().optional(),
});

export const updateMarketingTaskStatusSchema = z.object({
  status: z.string(),
  notes: z.string().optional(),
});

export const leadFilterSchema = z.object({
  status: z.string().optional(),
  source: z.string().optional(),
  priority: z.string().optional(),
  assignedTo: z.string().optional(),
  search: z.string().optional(),
});

export const fieldVisitFilterSchema = z.object({
  status: z.string().optional(),
  assignedTo: z.string().optional(),
  leadId: z.string().optional(),
  startDate: z.string().optional(),
  endDate: z.string().optional(),
});

export const marketingTaskFilterSchema = z.object({
  status: z.string().optional(),
  type: z.string().optional(),
  priority: z.string().optional(),
  assignedTo: z.string().optional(),
  leadId: z.string().optional(),
});

// Logistics registry schemas
export const insertLogisticsStatusUpdateSchema = z.object({
  shipmentId: z.string(),
  status: z.string(),
  updatedBy: z.string().optional(),
  notes: z.string().optional(),
});

export const updateLogisticsShipmentSchema = z.object({
  consignmentNumber: z.string().optional(),
  source: z.string().optional(),
  destination: z.string().optional(),
  clientId: z.string().optional(),
  vendorId: z.string().optional(),
  dispatchDate: z.string().optional(),
  expectedDeliveryDate: z.string().optional(),
  deliveredAt: z.string().optional(),
  closedAt: z.string().optional(),
  currentStatus: z.string().optional(),
  notes: z.string().optional(),
  weight: z.number().optional(),
});

export const logisticsShipmentFilterSchema = z.object({
  status: z.string().optional(),
  employeeId: z.string().optional(),
  clientId: z.string().optional(),
  vendorId: z.string().optional(),
  startDate: z.string().optional(),
  endDate: z.string().optional(),
});

export const updateLogisticsShipmentStatusSchema = z.object({
  status: z.string(),
  notes: z.string().optional(),
});

export const insertLogisticsAttendanceSchema = z.object({
  userId: z.string(),
  date: z.string().optional(),
  checkInTime: z.string().optional(),
  checkOutTime: z.string().optional(),
  checkInLocation: z.string().optional(),
  checkOutLocation: z.string().optional(),
  checkInLatitude: z.string().optional(),
  checkInLongitude: z.string().optional(),
  checkOutLatitude: z.string().optional(),
  checkOutLongitude: z.string().optional(),
  workDescription: z.string().optional(),
  status: z.string().optional(),
});

export const updateLogisticsAttendanceSchema = insertLogisticsAttendanceSchema.partial();

export const insertLogisticsTaskSchema = z.object({
  title: z.string(),
  description: z.string().optional(),
  priority: z.string().optional(),
  assignedTo: z.string(),
  assignedBy: z.string(),
  status: z.string().optional(),
  dueDate: z.string().optional(),
  startedDate: z.string().optional(),
  completedDate: z.string().optional(),
  shipmentId: z.string().optional(),
  estimatedHours: z.number().optional(),
});

export const updateLogisticsTaskSchema = insertLogisticsTaskSchema.partial();

export const updateLogisticsTaskStatusSchema = z.object({
  status: z.string(),
  notes: z.string().optional(),
});

export const logisticsTaskFilterSchema = z.object({
  status: z.string().optional(),
  priority: z.string().optional(),
  assignedTo: z.string().optional(),
  shipmentId: z.string().optional(),
});

// Placeholder for logistics shipment insert schema
export const insertLogisticsShipmentSchema = z.object({
  consignmentNumber: z.string(),
  source: z.string(),
  destination: z.string(),
  clientId: z.string().optional(),
  vendorId: z.string().optional(),
  dispatchDate: z.string().optional(),
  expectedDeliveryDate: z.string().optional(),
  deliveredAt: z.string().optional(),
  closedAt: z.string().optional(),
  currentStatus: z.string().optional(),
  notes: z.string().optional(),
  weight: z.number().optional(),
});

// Placeholder for logistics checkpoint insert schema
export const insertLogisticsCheckpointSchema = z.object({
  shipmentId: z.string(),
  checkpoint: z.string(),
  timestamp: z.string().optional(),
  status: z.string().optional(),
});

// Placeholder for logistics-routes-registry.ts
export const closePodUploadSchema = z.object({
  shipmentId: z.string(),
  fileName: z.string(),
  contentType: z.string(),
  uploadedAt: z.string().optional(),
});

export const logisticsCheckOutSchema = z.object({
  latitude: z.number(),
  longitude: z.number(),
  location: z.string().optional(),
  workDescription: z.string().optional(),
  taskCount: z.number().optional(),
  deliveriesCompleted: z.number().optional(),
  accuracy: z.number().optional(),
});

export const attendancePhotoUploadSchema = z.object({
  attendanceId: z.string(),
  fileName: z.string(),
  contentType: z.string(),
  photoType: z.enum(["check-in", "check-out"]),
});

export const insertLogisticsLeaveRequestSchema = z.object({
  userId: z.coerce.number(),
  leaveType: z.string(),
  startDate: z.coerce.date(),
  endDate: z.coerce.date(),
  reason: z.string().optional(),
  status: z.enum(["pending", "approved", "rejected"]).default("pending"),
});

// =====================
// LOGISTICS STATUS UTILS
// =====================
export const LOGISTICS_SHIPMENT_STATUSES = [
  "created",
  "packed",
  "dispatched",
  "in_transit",
  "out_for_delivery",
  "delivered",
  "closed",
];

export function getNextStatus(currentStatus: string): string | null {
  const index = LOGISTICS_SHIPMENT_STATUSES.indexOf(currentStatus);
  if (index === -1 || index === LOGISTICS_SHIPMENT_STATUSES.length - 1) {
    return null; // no next status
  }
  return LOGISTICS_SHIPMENT_STATUSES[index + 1];
}
export function isValidStatusTransition(
  currentStatus: string,
  nextStatus: string
): boolean {
  const next = getNextStatus(currentStatus);
  return next === nextStatus;
}

export const taskStatusEnum = pgEnum("task_status", [
  "new",
  "in_progress",
  "completed",
]);
export const taskPriorityEnum = pgEnum("task_priority", [
  "low",
  "medium",
  "high",
]);

export const tasks = pgTable("tasks", {
  id: serial("id").primaryKey(), // use serial for auto-increment
  title: text("title").notNull(),
  description: text("description"),
  assignedTo: integer("assignedTo")
    .notNull()
    .references(() => users.id),
  assignedBy: integer("assignedBy")
    .notNull()
    .references(() => users.id),
  status: taskStatusEnum("status").notNull().default("new"),
  priority: taskPriorityEnum("priority").notNull().default("medium"),
  dueDate: timestamp("dueDate", { withTimezone: false }),
  createdAt: timestamp("createdAt", { withTimezone: false })
    .defaultNow()
    .notNull(),
  updatedAt: timestamp("updatedAt", { withTimezone: false })
    .defaultNow()
    .notNull(),
});<|MERGE_RESOLUTION|>--- conflicted
+++ resolved
@@ -12,31 +12,14 @@
 } from "drizzle-orm/pg-core";
 import { relations, sql } from "drizzle-orm";
 import { z } from "zod";
-<<<<<<< HEAD
-import { pgTable, integer, text, timestamp, pgEnum } from "drizzle-orm/pg-core";
+import { pgTable, uuid, text, timestamp, pgEnum } from "drizzle-orm/pg-core";
 import { users } from "./users";
-import { pgTable, uuid, text, timestamp, pgEnum } from "drizzle-orm/pg-core";
-=======
-import { pgTable, uuid, text,  timestamp, pgEnum } from "drizzle-orm/pg-core";
-
-// =====================
->>>>>>> 59fb2f08
+// =====================
 // USERS
 // =====================
 export const userRole = pgEnum("user_role", ["employee", "admin"]);
 
 export const users = pgTable("users", {
-<<<<<<< HEAD
-  id: serial("id").primaryKey(),
-  username: varchar("username", { length: 50 }).notNull(),
-  email: varchar("email", { length: 100 }).notNull(),
-  password: varchar("password", { length: 255 }).notNull(),
-  firstName: varchar("firstName", { length: 50 }).notNull(), // match DB
-  lastName: varchar("lastName", { length: 50 }).notNull(), // match DB
-  role: varchar("role", { length: 20 }).default("employee"),
-  department: varchar("department", { length: 50 }).default("General"),
-  createdAt: timestamp("createdAt").defaultNow(), // match DB
-=======
   id: uuid("id").defaultRandom().primaryKey(),
   username: text("username").notNull(),
   email: text("email").notNull(),
@@ -46,9 +29,12 @@
   lastName: text("lastName").notNull(),
   department: text("department"),
   isActive: boolean("isActive").default(true).notNull(),
-  createdAt: timestamp("createdAt").default(sql`now()`).notNull(),
-  updatedAt: timestamp("updatedAt").default(sql`now()`).notNull(),
->>>>>>> 59fb2f08
+  createdAt: timestamp("createdAt")
+    .default(sql`now()`)
+    .notNull(),
+  updatedAt: timestamp("updatedAt")
+    .default(sql`now()`)
+    .notNull(),
 });
 
 // =====================
@@ -598,7 +584,8 @@
   status: z.string().optional(),
 });
 
-export const updateLogisticsAttendanceSchema = insertLogisticsAttendanceSchema.partial();
+export const updateLogisticsAttendanceSchema =
+  insertLogisticsAttendanceSchema.partial();
 
 export const insertLogisticsTaskSchema = z.object({
   title: z.string(),
