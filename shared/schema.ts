--- conflicted
+++ resolved
@@ -17,19 +17,6 @@
 // =====================
 // USERS
 // =====================
-<<<<<<< HEAD
-
-export const users = pgTable("users", {
-  id: serial("id").primaryKey(),
-  username: varchar("username", { length: 50 }).notNull(),
-  email: varchar("email", { length: 100 }).notNull(),
-  password: varchar("password", { length: 255 }).notNull(),
-  firstName: varchar("firstName", { length: 50 }).notNull(), // match DB
-  lastName: varchar("lastName", { length: 50 }).notNull(),    // match DB
-  role: varchar("role", { length: 20 }).default("employee"),
-  department: varchar("department", { length: 50 }).default("General"),
-  createdAt: timestamp("createdAt").defaultNow(),             // match DB
-=======
 export const userRole = pgEnum("user_role", ["employee", "admin"]);
 
 export const users = pgTable("users", {
@@ -44,7 +31,6 @@
   isActive: boolean("isActive").default(true).notNull(),
   createdAt: timestamp("createdAt").default(sql`now()`).notNull(),
   updatedAt: timestamp("updatedAt").default(sql`now()`).notNull(),
->>>>>>> 59fb2f08
 });
 // =====================
 // LEADS
