--- conflicted
+++ resolved
@@ -449,7 +449,6 @@
   return next === nextStatus;
 }
 
-<<<<<<< HEAD
 
 // =====================
 // LOGISTICS SHIPMENT ZOD SCHEMAS
@@ -560,7 +559,7 @@
   status: z.string().optional(),
   priority: z.string().optional(),
   dueDate: z.string().optional(),
-=======
+});
 // Enums for status & priority
 export const taskStatusEnum = pgEnum("task_status", [
   "new",
@@ -592,5 +591,4 @@
   updatedAt: timestamp("updatedAt", { withTimezone: false })
     .defaultNow()
     .notNull(),
->>>>>>> bab6e48c
 });