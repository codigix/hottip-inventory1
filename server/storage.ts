import { customers } from "@shared/schema";
export type Customer = typeof customers.$inferSelect;
export type InsertCustomer = typeof customers.$inferInsert;
// ...existing code...
import { db } from "./db";
import {
  and,
  desc,
  eq,
  gte,
  lt,
  lte,
  sql,
  count,
  avg,
  isNotNull,
} from "drizzle-orm";
<<<<<<< HEAD
import { users, products, marketingAttendance } from "@shared/schema";
=======
import {
  users,
  products,
  marketingAttendance,
  marketing_Todays,
  marketing_metrics,
  leaveRequests,
} from "@shared/schema";
>>>>>>> 6c35f7ae

// Minimal storage implementation providing only the methods used by the current routes

export type User = typeof users.$inferSelect;
export type InsertUser = typeof users.$inferInsert;
export type Product = typeof products.$inferSelect;
export type MarketingAttendance = typeof marketingAttendance.$inferSelect;
export type InsertMarketingAttendance = typeof marketingAttendance.$inferInsert;
export type LeaveRequest = typeof leaveRequests.$inferSelect;
export type InsertLeaveRequest = typeof leaveRequests.$inferInsert;

import {
  suppliers,
  outboundQuotations,
  inboundQuotations,
<<<<<<< HEAD
  invoices
=======
  invoices,
>>>>>>> 6c35f7ae
} from "@shared/schema";

export type Supplier = typeof suppliers.$inferSelect;
export type InsertSupplier = typeof suppliers.$inferInsert;
export type OutboundQuotation = typeof outboundQuotations.$inferSelect;
export type InsertOutboundQuotation = typeof outboundQuotations.$inferInsert;
export type InboundQuotation = typeof inboundQuotations.$inferSelect;
export type InsertInboundQuotation = typeof inboundQuotations.$inferInsert;
export type Invoice = typeof invoices.$inferSelect;
export type InsertInvoice = typeof invoices.$inferInsert;

class Storage {
  // Find user by username or email
  async findUserByUsernameOrEmail(username: string, email: string) {
    const [user] = await db
      .select()
      .from(users)
      .where(sql`${users.username} = ${username} OR ${users.email} = ${email}`);
    return user;
  }
  // Get all customers
  async getCustomers(): Promise<Customer[]> {
    return await db.select().from(customers).orderBy(desc(customers.createdAt));
  }
  // Clients CRUD
  async createCustomer(insertCustomer: InsertCustomer): Promise<Customer> {
    const [row] = await db.insert(customers).values(insertCustomer).returning();
    return row;
  }
  // Suppliers CRUD
  async getSuppliers(): Promise<Supplier[]> {
    return await db.select().from(suppliers);
  }

  async createSupplier(insertSupplier: InsertSupplier): Promise<Supplier> {
    const [row] = await db.insert(suppliers).values(insertSupplier).returning();
    return row;
  }

  async updateSupplier(
    id: string | number,
    update: Partial<InsertSupplier>
  ): Promise<Supplier> {
    const [row] = await db
      .update(suppliers)
      .set(update)
      .where(eq(suppliers.id, id))
      .returning();
    return row;
  }

  async deleteSupplier(id: string | number): Promise<void> {
    await db.delete(suppliers).where(eq(suppliers.id, id));
  }

  // async createOutboundQuotation(insertQuotation: InsertOutboundQuotation): Promise<OutboundQuotation> {
  //     const [row] = await db.insert(outboundQuotations).values(insertQuotation).returning();
  //     return row;
  //   }

  async createOutboundQuotation(
    insertQuotation: InsertOutboundQuotation
  ): Promise<OutboundQuotation> {
    const [row] = await db
      .insert(outboundQuotations)
      .values(insertQuotation)
      .returning();
    return row;
  }
  async getOutboundQuotations(): Promise<
    (OutboundQuotation & { customer: Customer | null })[]
  > {
    // Explicit return type
    try {
      console.log(
        "💾 [STORAGE] getOutboundQuotations - Fetching quotations with customer data"
      );

      // --- STEP 1: Perform LEFT JOIN using Drizzle's select syntax ---
      // Select all fields from outboundQuotations and specific fields from customers.
      const result = await db
        .select({
          // Shorthand to select all fields from outboundQuotations table
          quotation: outboundQuotations,
          // Explicitly select fields from the joined customers table
          customer: {
            id: customers.id,
            name: customers.name,
            email: customers.email,
            phone: customers.phone,
            // Add other customer fields here if needed by the frontend later
            // address: customers.address,
            // city: customers.city,
            // ...
          },
        })
        .from(outboundQuotations)
        .leftJoin(customers, eq(outboundQuotations.customerId, customers.id)); // Join condition

      console.log(
        `💾 [STORAGE] getOutboundQuotations - Fetched ${result.length} raw rows with join`
      );

      // --- STEP 2: Transform the Result ---
      // Drizzle returns an array like [{ quotation: {...}, customer: {...} }, ...].
      // We need to flatten this to match OutboundQuotation type with a nested 'customer' property.
      const transformedQuotations = result.map((row) => ({
        // Spread all fields from the 'quotation' object (outboundQuotations fields)
        ...row.quotation,
        // Add the 'customer' object. If no customer matched (LEFT JOIN), row.customer will be null.
        customer: row.customer || null, // Ensure it's explicitly null if no join
      }));

      console.log(
        `💾 [STORAGE] getOutboundQuotations - Transformed ${transformedQuotations.length} quotations`
      );
      // Return the correctly structured array
      return transformedQuotations;
    } catch (error) {
      // --- STEP 3: Handle Errors ---
      console.error(
        "💥 [STORAGE] getOutboundQuotations - Error fetching quotations with customers:",
        error
      );
      // Re-throw the error so the calling route can handle it (e.g., send a 500 response).
      throw error;
    }
  }
<<<<<<< HEAD
  async getOutboundQuotation(
    id: string
  ): Promise<OutboundQuotation & { customer: Customer | null }> {
    try {
      console.log(
        `💾 [STORAGE] getOutboundQuotation - Fetching quotation ID: ${id} with customer data`
      );

      const result = await db
        .select({
          quotation: outboundQuotations,
          customer: {
            id: customers.id,
            name: customers.name,
            email: customers.email,
            phone: customers.phone,
            // Add other customer fields needed for PDF
          },
        })
        .from(outboundQuotations)
        .leftJoin(customers, eq(outboundQuotations.customerId, customers.id))
        .where(eq(outboundQuotations.id, id));

      if (result.length === 0) {
        console.warn(
          `💾 [STORAGE] getOutboundQuotation - Quotation ID ${id} not found`
        );
        return undefined; // Or throw an error
      }

      const row = result[0];
      const transformedQuotation = {
        ...row.quotation,
        customer: row.customer || null,
      };

      console.log(
        `💾 [STORAGE] getOutboundQuotation - Fetched quotation ID: ${id}`
      );
      return transformedQuotation;
    } catch (error) {
      console.error(
        "💥 [STORAGE] getOutboundQuotation - Error fetching quotation:",
        error
      );
      throw error;
    }
  }
=======
>>>>>>> 6c35f7ae
  async updateOutboundQuotation(
    id: string, // Assuming ID is a string (UUID) based on your schema
    update: Partial<InsertOutboundQuotation>
  ): Promise<OutboundQuotation> {
    try {
      console.log(
        `💾 [STORAGE] updateOutboundQuotation - Updating quotation ID: ${id}`,
        update
      );

      // --- Perform the database update ---
      const [updatedRow] = await db
        .update(outboundQuotations)
        .set(update) // Apply the partial update data
        .where(eq(outboundQuotations.id, id)) // Target the specific quotation by ID
        .returning(); // Get the updated row back

      // --- Check if the update was successful ---
      if (!updatedRow) {
        // If no row is returned, it means no quotation existed with that ID
        const errorMessage = `Outbound quotation with ID '${id}' not found for update.`;
        console.warn(`💾 [STORAGE] updateOutboundQuotation - ${errorMessage}`);
        throw new Error(errorMessage);
      }

      console.log(
        `💾 [STORAGE] updateOutboundQuotation - Successfully updated quotation ID: ${id}`
      );
      return updatedRow; // Return the updated quotation object
    } catch (error) {
      // --- Handle errors ---
      console.error(
        "💥 [STORAGE] updateOutboundQuotation - Error updating quotation:",
        error
      );
      // Re-throw the error so the calling route can handle it appropriately
      throw error;
    }
  }
<<<<<<< HEAD
=======

  async getOutboundQuotation(
    id: string
  ): Promise<OutboundQuotation | undefined> {
    const [row] = await db
      .select()
      .from(outboundQuotations)
      .where(eq(outboundQuotations.id, id));
    return row;
  }
>>>>>>> 6c35f7ae
  // In-memory fallbacks (used when DB is unavailable)
  private inMemoryProducts: any[] = [];

  // Inbound Quotations CRUD////////////////////////////////////////////////////
  async createInboundQuotation(
    insertQuotation: InsertInboundQuotation
  ): Promise<InboundQuotation> {
    const [row] = await db
      .insert(inboundQuotations)
      .values(insertQuotation)
      .returning();
    return row;
  }
<<<<<<< HEAD

  // Add other CRUD methods if needed
  async getInboundQuotations(): Promise<InboundQuotation[]> {
    return await db.select().from(inboundQuotations); // ✅ Remove orderBy clause
  }

  async getInboundQuotation(id: string): Promise<InboundQuotation | undefined> {
    const [row] = await db
      .select()
      .from(inboundQuotations)
      .where(eq(inboundQuotations.id, id));
    return row;
  }

  // async updateInboundQuotation(id: string, update: Partial<InsertInboundQuotation>): Promise<InboundQuotation> {
  //   const [row] = await db.update(inboundQuotations).set(update).where(eq(inboundQuotations.id, id)).returning();
  //   return row;
  // }
  async updateInboundQuotation(
    id: string | number,
    update: Partial<InsertInboundQuotation>
  ): Promise<InboundQuotation> {
    const [row] = await db
      .update(inboundQuotations)
      .set(update)
      .where(eq(inboundQuotations.id, id)) // Use the correct ID column name if it's not 'id'
      .returning();
    if (!row) {
      throw new Error("Inbound quotation not found for update"); // Or return undefined if preferred
    }
    return row;
  }

  //invices CRUD////////////////////////////////////////////////////

// --- INVOICES CRUD ---
// In storage.ts
async getInvoices(): Promise<Invoice[]> {
  try {
    console.log("💾 [STORAGE] getInvoices - Fetching invoices with customer data");

    // --- STEP 1: Perform LEFT JOIN with FLATTENED field selection ---
    // This avoids the Drizzle internal error caused by nested selection objects.
    const rows = await db
      .select({
        // --- Fields from invoices table ---
        id: invoices.id,
        quotationNumber: invoices.quotationNumber,
        customerId: invoices.customerId,
        userId: invoices.userId,
        status: invoices.status,
        quotationDate: invoices.quotationDate,
        validUntil: invoices.validUntil,
        jobCardNumber: invoices.jobCardNumber,
        partNumber: invoices.partNumber,
        subtotalAmount: invoices.subtotalAmount,
        taxAmount: invoices.taxamount, // Note the column name from DB schema
        discountAmount: invoices.discountamount, // Note the column name from DB schema
        totalAmount: invoices.totalamount, // Note the column name from DB schema
        paymentTerms: invoices.paymentterms, // Note the column name from DB schema
        deliveryTerms: invoices.deliveryterms, // Note the column name from DB schema
        notes: invoices.notes,
        bankName: invoices.bankName,
        accountNumber: invoices.accountNumber,
        ifscCode: invoices.ifscCode,
        warrantyTerms: invoices.warrantyTerms,
        specialTerms: invoices.specialTerms,
        createdAt: invoices.createdAt,
        updatedAt: invoices.updatedAt,
        // --- Fields from customers table (joined) ---
        // IMPORTANT: Select these individually and alias them to prevent conflicts
        // and to identify them for manual nesting in the next step.
        _customerIdJoin: customers.id,        // Aliased customer ID
        _customerNameJoin: customers.name,    // Aliased customer name
        _customerEmailJoin: customers.email,  // Aliased customer email
        _customerPhoneJoin: customers.phone, // Aliased customer phone
        // Add other customer fields if needed by the frontend later
        // _customerCityJoin: customers.city,
        // _customerStateJoin: customers.state,
        // ...
      })
      .from(invoices)
      .leftJoin(customers, eq(invoices.customerId, customers.id)); // Join condition

    console.log(`💾 [STORAGE] getInvoices - Fetched ${rows.length} raw rows with join`);

    // --- STEP 2: Transform the Result ---
    // Drizzle returns an array like [{ invoice: {...}, customer: {...} }, ...].
    // We need to flatten this to match Invoice type with a nested 'customer' property.
    const transformedInvoices = rows.map(row => {
      // Check if customer data was joined (customerId_join will be non-null if customer exists)
      const hasCustomer = row._customerIdJoin !== null && row._customerIdJoin !== undefined;

      return {
        // Spread all fields from the 'invoice' object (invoice fields)
        ...row.invoice,
        // Conditionally create the nested 'customer' object
        customer: hasCustomer ? {
          id: row._customerIdJoin,       // Use the aliased customer ID
          name: row._customerNameJoin,    // Use the aliased customer name
          email: row._customerEmailJoin,  // Use the aliased customer email
          phone: row._customerPhoneJoin, // Use the aliased customer phone
          // Map other customer fields as needed
        } : null // Or {} if preferred
      };
    });

    console.log(`💾 [STORAGE] getInvoices - Transformed ${transformedInvoices.length} invoices`);
    // Return the correctly structured array
    return transformedInvoices;
  } catch (error) {
    // --- STEP 3: Robust Error Handling ---
    console.error("💥 [STORAGE] getInvoices - Error fetching invoices with JOIN:", error);
    // Fallback to a simple query to maintain API availability.
    try {
        console.log("🐛 [STORAGE] getInvoices - Falling back to simple invoices fetch...");
        const fallbackRows = await db.select().from(invoices);
        return fallbackRows;
    } catch (fallbackError) {
        console.error("💥 [STORAGE] getInvoices - Fallback fetch also failed:", fallbackError);
        throw new Error("Failed to fetch invoices: " + (error.message || "An unknown error occurred"));
    }
  }
}

async createInvoice(insertInvoice: InsertInvoice): Promise<Invoice> {
  try {
    console.log("💾 [STORAGE] createInvoice - Creating new invoice", insertInvoice);

    // Convert types for database
    const data = {
      ...insertInvoice,
      // Convert string amounts to numbers
      subtotalAmount: parseFloat(insertInvoice.subtotalAmount),
      taxAmount: insertInvoice.taxAmount ? parseFloat(insertInvoice.taxAmount) : 0,
      discountAmount: insertInvoice.discountAmount ? parseFloat(insertInvoice.discountAmount) : 0,
      totalAmount: parseFloat(insertInvoice.totalAmount),
      // Convert date strings to Date objects
      invoiceDate: new Date(insertInvoice.invoiceDate),
      dueDate: new Date(insertInvoice.dueDate),
      // Use a valid user ID
      userId: insertInvoice.userId || '79c36f2b-237a-4ba6-a4b3-a12fc8a18446',
    };

    const [row] = await db.insert(invoices).values(data).returning();
    console.log("💾 [STORAGE] createInvoice - Invoice created successfully", row);
    return row;
  } catch (error) {
    console.error("💥 [STORAGE] createInvoice - Error creating invoice:", error);
    throw error; // Re-throw to be caught by the route handler
  }
}

async updateInvoice(id: string, update: Partial<InsertInvoice>): Promise<Invoice> {
  try {
    console.log(`💾 [STORAGE] updateInvoice - Updating invoice ID: ${id}`, update);

    // Convert types for database
    const data = {
      ...update,
      // Convert string amounts to numbers if provided
      subtotalAmount: update.subtotalAmount ? parseFloat(update.subtotalAmount) : undefined,
      taxAmount: update.taxAmount ? parseFloat(update.taxAmount) : undefined,
      discountAmount: update.discountAmount ? parseFloat(update.discountAmount) : undefined,
      totalAmount: update.totalAmount ? parseFloat(update.totalAmount) : undefined,
      // Convert date strings to Date objects if provided
      invoiceDate: update.invoiceDate ? new Date(update.invoiceDate) : undefined,
      dueDate: update.dueDate ? new Date(update.dueDate) : undefined,
      // Use a valid user ID if provided
      userId: update.userId || '79c36f2b-237a-4ba6-a4b3-a12fc8a18446',
    };

    const [row] = await db
      .update(invoices)
      .set(data)
      .where(eq(invoices.id, id))
      .returning();

    if (!row) {
      const errorMessage = `Invoice with ID '${id}' not found for update.`;
      console.warn(`💾 [STORAGE] updateInvoice - ${errorMessage}`);
      throw new Error(errorMessage);
    }

    console.log(`💾 [STORAGE] updateInvoice - Invoice ID: ${id} updated successfully`);
    return row;
  } catch (error) {
    console.error("💥 [STORAGE] updateInvoice - Error updating invoice:", error);
    throw error; // Re-throw to be caught by the route handler
  }
}
=======

  // Add other CRUD methods if needed
  async getInboundQuotations(): Promise<InboundQuotation[]> {
    return await db.select().from(inboundQuotations); // ✅ Remove orderBy clause
  }

  async getInboundQuotation(id: string): Promise<InboundQuotation | undefined> {
    const [row] = await db
      .select()
      .from(inboundQuotations)
      .where(eq(inboundQuotations.id, id));
    return row;
  }

  // async updateInboundQuotation(id: string, update: Partial<InsertInboundQuotation>): Promise<InboundQuotation> {
  //   const [row] = await db.update(inboundQuotations).set(update).where(eq(inboundQuotations.id, id)).returning();
  //   return row;
  // }
  async updateInboundQuotation(
    id: string | number,
    update: Partial<InsertInboundQuotation>
  ): Promise<InboundQuotation> {
    const [row] = await db
      .update(inboundQuotations)
      .set(update)
      .where(eq(inboundQuotations.id, id)) // Use the correct ID column name if it's not 'id'
      .returning();
    if (!row) {
      throw new Error("Inbound quotation not found for update"); // Or return undefined if preferred
    }
    return row;
  }
>>>>>>> 6c35f7ae

  // Users
  async getUser(id: string): Promise<User | undefined> {
    const [u] = await db.select().from(users).where(eq(users.id, id));
    return u || undefined;
  }

  async getUserByUsername(username: string): Promise<User | undefined> {
    const [u] = await db
      .select()
      .from(users)
      .where(eq(users.username, username));
    return u || undefined;
  }

  async createUser(data: {
    username: string;
    email: string;
    password: string;
    firstName: string;
    lastName: string;
    department?: string | null;
    role?: "employee" | "admin";
  }) {
    const [user] = await db
      .insert(users)
      .values({
        username: data.username,
        email: data.email,
        password: data.password, // hashed already!
        firstName: data.firstName,
        lastName: data.lastName,
        department: data.department ?? null,
        role: data.role ?? "employee",
      })
      .returning();
    return user;
  }

  async updateUser(id: string, updateUser: Partial<InsertUser>): Promise<User> {
    const [u] = await db
      .update(users)
      .set({ ...updateUser })
      .where(eq(users.id, id))
      .returning();
    return u;
  }

  async deleteUser(id: string): Promise<void> {
    await db.delete(users).where(eq(users.id, id));
  }

  async getUsers(): Promise<User[]> {
    return await db.select().from(users).orderBy(desc(users.createdAt));
  }

  // Products
  async getProducts(): Promise<Product[]> {
    try {
      const rows = await db
        .select()
        .from(products)
        .orderBy(desc(products.createdAt));
      // Merge DB rows with any in-memory products (avoid duplicates by id/sku)
      if (this.inMemoryProducts.length === 0) return rows as any;
      const bySku = new Map<string, any>();
      for (const r of rows as any[]) {
        if (r.sku) bySku.set(String(r.sku), r);
      }
      const merged = [...(rows as any[])];
      for (const p of this.inMemoryProducts) {
        // If DB already has same SKU, skip in-memory entry
        if (p.sku && bySku.has(String(p.sku))) continue;
        merged.push(p);
      }
      return merged as any;
    } catch (_e) {
      // DB unavailable; serve in-memory list
      return this.inMemoryProducts as any;
    }
  }

  addProductFallback(p: any) {
    // ensure it has id
    const id = p.id || String(Date.now());
    const record = { id, createdAt: new Date().toISOString(), ...p };
    // replace if same id or same sku exists
    const idx = this.inMemoryProducts.findIndex(
      (x) => x.id === record.id || (record.sku && x.sku === record.sku)
    );
    if (idx >= 0) this.inMemoryProducts[idx] = record;
    else this.inMemoryProducts.push(record);
    return record;
  }

  updateProductFallback(id: string | number, patch: any) {
    const idx = this.inMemoryProducts.findIndex(
      (x) => String(x.id) === String(id)
    );
    if (idx >= 0) {
      this.inMemoryProducts[idx] = { ...this.inMemoryProducts[idx], ...patch };
      return this.inMemoryProducts[idx];
    }
    // if not found, create
    const created = { id: String(id), ...patch };
    this.inMemoryProducts.push(created);
    return created;
  }

  deleteProductFallback(id: string | number) {
    const idx = this.inMemoryProducts.findIndex(
      (x) => String(x.id) === String(id)
    );
    if (idx >= 0) this.inMemoryProducts.splice(idx, 1);
  }

  // Activity log (no-op minimal stub)
  async createActivity(_activity: any): Promise<any> {
    // No persistent activity log table is defined in the current schema.
    // Return a minimal object to satisfy callers that do not rely on the result.
    return {
      id: "activity-stub",
      createdAt: new Date().toISOString(),
      ..._activity,
    };
  }

  // Marketing Attendance
  async getMarketingAttendance(id: string): Promise<any> {
    const [row] = await db
      .select()
      .from(marketingAttendance)
      .leftJoin(users, eq(marketingAttendance.userId, users.id))
      .where(eq(marketingAttendance.id, id));

    if (!row) return undefined;
    return {
      ...row.marketingAttendance,
      user: row.users,
    };
  }

  async getMarketingAttendances(): Promise<any[]> {
    const rows = await db
      .select()
      .from(marketingAttendance)
      .leftJoin(users, eq(marketingAttendance.userId, users.id))
      .orderBy(desc(marketingAttendance.date));

    return rows.map((r) => ({
      ...r.marketingAttendance,
      user: r.users,
    }));
  }

  async createMarketingAttendance(
    insertAttendance: InsertMarketingAttendance
  ): Promise<MarketingAttendance> {
    const [row] = await db
      .insert(marketingAttendance)
      .values(insertAttendance)
      .returning();
    return row;
  }

  async updateMarketingAttendance(
    id: string,
    update: Partial<InsertMarketingAttendance>
  ): Promise<MarketingAttendance> {
    const [row] = await db
      .update(marketingAttendance)
      .set({ ...update, date: update.date ?? undefined })
      .where(eq(marketingAttendance.id, id))
      .returning();
    return row;
  }

  async deleteMarketingAttendance(id: string): Promise<void> {
    await db.delete(marketingAttendance).where(eq(marketingAttendance.id, id));
  }

  async getMarketingAttendanceByEmployee(userId: string): Promise<any[]> {
    const rows = await db
      .select()
      .from(marketingAttendance)
      .leftJoin(users, eq(marketingAttendance.userId, users.id))
      .where(eq(marketingAttendance.userId, userId))
      .orderBy(desc(marketingAttendance.date));

    return rows.map((r) => ({
      ...r.marketingAttendance,
      user: r.users,
    }));
  }

  async getMarketingAttendanceByDateRange(
    startDate: Date,
    endDate: Date
  ): Promise<any[]> {
    const rows = await db
      .select()
      .from(marketingAttendance)
      .leftJoin(users, eq(marketingAttendance.userId, users.id))
      .where(
        and(
          gte(marketingAttendance.date, startDate),
          lte(marketingAttendance.date, endDate)
        )
      )
      .orderBy(desc(marketingAttendance.date));

    return rows.map((r) => ({
      ...r.marketingAttendance,
      user: r.users,
    }));
  }
  async getTodayMarketingAttendance(): Promise<any[]> {
    try {
      const rows = await db.execute(sql`
      SELECT ma.*,
             u.id   AS user_id,
             CONCAT(u."firstName", ' ', u."lastName") AS user_name,
             u.email AS user_email
      FROM marketing_Todays ma
      LEFT JOIN users u ON ma."userId" = u.id
      WHERE DATE(ma.date) = CURRENT_DATE
      ORDER BY ma.date DESC
    `);

      return rows.map((r: any) => ({
        id: r.id,
        userId: r.userId,
        date: r.date,
        checkInTime: r.checkInTime,
        checkOutTime: r.checkOutTime,
        checkInLocation: r.checkInLocation,
        checkOutLocation: r.checkOutLocation,
        latitude: r.latitude,
        longitude: r.longitude,
        location: r.location,
        photoPath: r.photoPath,
        workDescription: r.workDescription,
        attendanceStatus: r.attendanceStatus,
        visitCount: r.visitCount,
        tasksCompleted: r.tasksCompleted,
        outcome: r.outcome,
        nextAction: r.nextAction,
        isOnLeave: r.isOnLeave,
        user: {
          id: r.user_id,
          name: r.user_name,
          email: r.user_email,
        },
      }));
    } catch (error: any) {
      console.error("❌ Error in getTodayMarketingAttendance:", error);
      throw new Error("Failed to fetch attendance record");
    }
  }

<<<<<<< HEAD
  // async getTodayMarketingAttendance(): Promise<any[]> {
  //   const today = new Date();
  //   today.setHours(0, 0, 0, 0); // start of today

  //   const tomorrow = new Date(today);
  //   tomorrow.setDate(tomorrow.getDate() + 1); // start of next day

  //   const rows = await db
  //     .select()
  //     .from(marketingAttendance)
  //     .leftJoin(users, eq(marketingAttendance.userId, users.id))
  //     .where(
  //       and(
  //         gte(marketingAttendance.date, today),
  //         lt(marketingAttendance.date, tomorrow)
  //       )
  //     )
  //     .orderBy(desc(marketingAttendance.date));

  //   // Map results: include user details nested under `user`
  //   return rows.map((r) => ({
  //     ...r.marketingAttendance,
  //     user: r.users,
  //   }));
  // }

 async getTodayMarketingAttendance(userId: string, startDate: Date, endDate: Date): Promise<any[]> {
    try {
      console.log(`💾 [STORAGE] getTodayMarketingAttendance - Fetching records for user ID: ${userId} between ${startDate.toISOString()} and ${endDate.toISOString()}`);

      // --- STEP 1: Perform LEFT JOIN with FLATTENED field selection ---
      // This avoids the Drizzle internal error caused by nested selection objects.
      const rows = await db
        .select({
          // --- Fields from marketingAttendance table ---
          id: marketingAttendance.id,
          userId: marketingAttendance.userId,
          date: marketingAttendance.date,
          checkInTime: marketingAttendance.checkInTime,
          checkOutTime: marketingAttendance.checkOutTime,
          checkInLocation: marketingAttendance.checkInLocation,
          checkOutLocation: marketingAttendance.checkOutLocation,
          checkInLatitude: marketingAttendance.checkInLatitude,
          checkInLongitude: marketingAttendance.checkInLongitude,
          checkOutLatitude: marketingAttendance.checkOutLatitude,
          checkOutLongitude: marketingAttendance.checkOutLongitude,
          photoPath: marketingAttendance.photoPath,
          workDescription: marketingAttendance.workDescription,
          visitCount: marketingAttendance.visitCount,
          tasksCompleted: marketingAttendance.tasksCompleted,
          outcome: marketingAttendance.outcome,
          nextAction: marketingAttendance.nextAction,
          attendanceStatus: marketingAttendance.attendanceStatus,
          createdAt: marketingAttendance.createdAt,
          updatedAt: marketingAttendance.updatedAt,
          // --- Fields from users table (joined) ---
          // IMPORTANT: Select these individually and alias them to prevent conflicts
          // and to identify them for manual nesting in the next step.
          _userIdJoin: users.id,        // Aliased user ID
          _userNameJoin: users.name,    // Aliased user name
          _userEmailJoin: users.email,  // Aliased user email
          _userPhoneJoin: users.phone, // Aliased user phone
          // Add other user fields if needed by the frontend later
          // _userDepartmentJoin: users.department,
          // _userRoleJoin: users.role,
          // ...
        })
        .from(marketingAttendance)
        .leftJoin(users, eq(marketingAttendance.userId, users.id)) // Join condition
        .where(and(
          eq(marketingAttendance.userId, userId), // Filter by user ID
          gte(marketingAttendance.date, startDate), // Filter by date range start
          lt(marketingAttendance.date, endDate) // Filter by date range end
        ))
        .orderBy(desc(marketingAttendance.date)); // Order by date descending

      console.log(`💾 [STORAGE] getTodayMarketingAttendance - Fetched ${rows.length} raw rows with join (flattened approach)`);

      // --- STEP 2: Transform the Result ---
      // Drizzle returns an array like [{ marketingAttendance: {...}, users: {...} }, ...].
      // We need to flatten this to match MarketingAttendance type with a nested 'user' property.
      const transformedRows = rows.map(row => {
        // Check if user data was joined (userId_join will be non-null if user exists)
        const hasUser = row._userIdJoin !== null && row._userIdJoin !== undefined;

        return {
          // Spread all fields from the 'marketingAttendance' object (marketingAttendance fields)
          ...row.marketingAttendance,
          // Conditionally create the nested 'user' object
          user: hasUser ? {
            id: row._userIdJoin,       // Use the aliased user ID
            name: row._userNameJoin,    // Use the aliased user name
            email: row._userEmailJoin,  // Use the aliased user email
            phone: row._userPhoneJoin, // Use the aliased user phone
            // Map other user fields as needed
          } : null // Or {} if preferred
        };
      });

      console.log(`💾 [STORAGE] getTodayMarketingAttendance - Transformed ${transformedRows.length} rows`);
      // Return the correctly structured array
      return transformedRows;
    } catch (error) {
      // --- STEP 3: Robust Error Handling ---
      console.error("💥 [STORAGE] getTodayMarketingAttendance - Error fetching today's attendance with JOIN:", error);
      // Fallback to simple fetch to maintain API availability.
      try {
          console.log("🐛 [STORAGE] getTodayMarketingAttendance - Falling back to simple attendance fetch...");
          const fallbackRows = await db
            .select()
            .from(marketingAttendance)
            .where(and(
              eq(marketingAttendance.userId, userId),
              gte(marketingAttendance.date, startDate),
              lt(marketingAttendance.date, endDate)
            ))
            .orderBy(desc(marketingAttendance.date));
          
          // Transform simple rows to match the expected structure with null user
          const transformedFallback = fallbackRows.map(row => ({
            ...row,
            user: null // No user data in fallback
          }));
          
          return transformedFallback;
      } catch (fallbackError) {
          console.error("💥 [STORAGE] getTodayMarketingAttendance - Fallback fetch also failed:", fallbackError);
          throw new Error("Failed to fetch today's attendance: " + (error.message || "An unknown error occurred"));
      }
    }
  }

=======
>>>>>>> 6c35f7ae
  async checkInMarketingAttendance(
    userId: string,
    data: any
  ): Promise<MarketingAttendance> {
    const today = new Date();
    today.setHours(0, 0, 0, 0);
<<<<<<< HEAD

    // Check existing record for today
    const existing = await db
      .select()
      .from(marketingAttendance)
      .where(
        and(
          eq(marketingAttendance.userId, userId),
          gte(marketingAttendance.date, today)
        )
      );

    if (existing.length > 0) {
      const [row] = await db
        .update(marketingAttendance)
        .set({
          checkInTime: data.checkInTime ?? new Date(),
          latitude: data.latitude,
          longitude: data.longitude,
          location: data.location,
          photoPath: data.photoPath,
          workDescription: data.workDescription,
          attendanceStatus: data.attendanceStatus ?? "present",
        })
        .where(eq(marketingAttendance.id, (existing[0] as any).id))
        .returning();
      return row;
    }

=======

    // Check existing record for today
    const existing = await db
      .select()
      .from(marketingAttendance)
      .where(
        and(
          eq(marketingAttendance.userId, userId),
          gte(marketingAttendance.date, today)
        )
      );

    if (existing.length > 0) {
      const [row] = await db
        .update(marketingAttendance)
        .set({
          checkInTime: data.checkInTime ?? new Date(),
          checkInLatitude: data.latitude,
          checkInLocation: data.location,
        })
        .where(eq(marketingAttendance.id, (existing[0] as any).id))
        .returning();
      return row;
    }

>>>>>>> 6c35f7ae
    const insert: InsertMarketingAttendance = {
      userId,
      date: data.date ?? new Date(),
      checkInTime: data.checkInTime ?? new Date(),
<<<<<<< HEAD
      latitude: data.latitude,
      longitude: data.longitude,
      location: data.location,
      photoPath: data.photoPath,
      workDescription: data.workDescription,
      attendanceStatus: data.attendanceStatus ?? "present",
=======
      checkInLatitude: data.latitude,
      checkInLocation: data.location,
>>>>>>> 6c35f7ae
    } as InsertMarketingAttendance;

    const [row] = await db
      .insert(marketingAttendance)
      .values(insert)
      .returning();
    return row;
  }

  async checkOutMarketingAttendance(
    userId: string,
    data: any
  ): Promise<MarketingAttendance> {
    const today = new Date();
    today.setHours(0, 0, 0, 0);

    const existing = await db
      .select()
      .from(marketingAttendance)
      .where(
        and(
          eq(marketingAttendance.userId, userId),
          gte(marketingAttendance.date, today)
        )
      );

    if (existing.length === 0) {
      // If no check-in, create minimal record then update
      const base: InsertMarketingAttendance = {
        userId,
        date: new Date(),
        checkInTime: new Date(),
<<<<<<< HEAD
        attendanceStatus: "present",
=======
>>>>>>> 6c35f7ae
      } as InsertMarketingAttendance;
      const [created] = await db
        .insert(marketingAttendance)
        .values(base)
        .returning();
      existing.push(created as any);
    }
<<<<<<< HEAD

    const [row] = await db
      .update(marketingAttendance)
      .set({
        checkOutTime: data.checkOutTime ?? new Date(),
        latitude: data.latitude,
        longitude: data.longitude,
        location: data.location,
        photoPath: data.photoPath,
        workDescription: data.workDescription,
        visitCount: data.visitCount,
        tasksCompleted: data.tasksCompleted,
        outcome: data.outcome,
        nextAction: data.nextAction,
      })
      .where(eq(marketingAttendance.userId, userId))
      .returning();

    return row;
  }

  // async getMarketingAttendanceMetrics() {
  //   const todayStart = startOfDay(new Date());
  //   const todayEnd = endOfDay(new Date());

  //   // total attendance records
  //   const [{ total }] = await db
  //     .select({ total: sql<number>`COUNT(*)` })
  //     .from(marketingAttendance);

  //   // present today (unique users who checked in today)
  //   const [{ presentToday }] = await db
  //     .select({ presentToday: sql<number>`COUNT(DISTINCT "userId")` })
  //     .from(marketingAttendance)
  //     .where(
  //       gte(marketingAttendance.date, todayStart) &&
  //         lte(marketingAttendance.date, todayEnd)
  //     );

  //   const totalEmployees = total ?? 0;
  //   const present = presentToday ?? 0;
  //   const absent = totalEmployees - present;

  //   // late arrivals (checked in after 10 AM)
  //   const [{ lateToday }] = await db.execute(sql`
  //     SELECT COUNT(*)::int AS "lateToday"
  //     FROM "marketingAttendance"
  //     WHERE "checkInTime"::time > '10:00:00'
  //       AND "date" BETWEEN ${todayStart} AND ${todayEnd}
  //   `);

  //   // placeholder for leave tracking
  //   const onLeaveToday = 0;

  //   // monthly stats
  //   const monthStart = startOfMonth(new Date());
  //   const monthEnd = endOfMonth(new Date());

  //   const [{ presentDays }] = await db.execute(sql`
  //     SELECT COUNT(DISTINCT "date"::date)::int AS "presentDays"
  //     FROM "marketingAttendance"
  //     WHERE "date" BETWEEN ${monthStart} AND ${monthEnd}
  //   `);

  //   const leaveDays = 0;

  //   return {
  //     totalEmployees,
  //     presentToday: present,
  //     absentToday: absent,
  //     lateToday: lateToday?.lateToday ?? 0,
  //     onLeaveToday,
  //     attendanceRate: totalEmployees > 0 ? (present / totalEmployees) * 100 : 0,
  //     monthlyStats: {
  //       totalDays: new Date().getDate(),
  //       presentDays: presentDays?.presentDays ?? 0,
  //       absentDays: new Date().getDate() - (presentDays?.presentDays ?? 0),
  //       leaveDays,
  //     },
  //   };
  // }
  async getMarketingAttendanceMetrics() {
  try {
    console.log("💾 [STORAGE] getMarketingAttendanceMetrics - Fetching attendance metrics");

    // --- Perform the database query directly ---
    const [row] = await db.select({
      total: sql<number>`COUNT(*)::integer`,
      checkedIn: sql<number>`COUNT(CASE WHEN ${marketingAttendance.checkInTime} IS NOT NULL THEN 1 END)::integer`,
      checkedOut: sql<number>`COUNT(CASE WHEN ${marketingAttendance.checkOutTime} IS NOT NULL THEN 1 END)::integer`,
    }).from(marketingAttendance);

    const metrics = {
      total: Number((row as any)?.total || 0),
      checkedIn: Number((row as any)?.checkedIn || 0),
      checkedOut: Number((row as any)?.checkedOut || 0),
    };

    console.log("💾 [STORAGE] getMarketingAttendanceMetrics - Fetched metrics:", metrics);
    return metrics;
  } catch (error) {
    console.error("💥 [STORAGE] getMarketingAttendanceMetrics - Error fetching metrics:", error);
    throw error; // Re-throw to be caught by the route handler
=======

    const [row] = await db
      .update(marketingAttendance)
      .set({
        checkOutTime: data.checkOutTime ?? new Date(),
        checkOutLocation: data.location,
      })
      .where(eq(marketingAttendance.userId, userId))
      .returning();

    return row;
  }

  async checkOutMarketingAttendanceById(
    attendanceId: string,
    data: any
  ): Promise<MarketingAttendance> {
    const [row] = await db
      .update(marketingAttendance)
      .set({
        checkOutTime: data.checkOutTime ?? new Date(),
        checkOutLocation: data.checkOutLocation,
      })
      .where(eq(marketingAttendance.id, attendanceId))
      .returning();

    return row;
  }
  async getMarketingAttendanceMetrics(): Promise<any> {
    try {
      const rows = await db.execute(sql`
      SELECT 
        COUNT(*) AS total_records,
        COUNT(CASE WHEN ma."attendanceStatus" = 'present' THEN 1 END) AS present_count,
        COUNT(CASE WHEN ma."attendanceStatus" = 'absent' THEN 1 END) AS absent_count,
        COUNT(CASE WHEN ma."isOnLeave" = true THEN 1 END) AS leave_count,
        COALESCE(AVG(NULLIF(ma."visitCount", 0)), 0) AS avg_visits,
        COALESCE(AVG(NULLIF(ma."tasksCompleted", 0)), 0) AS avg_tasks
      FROM marketing_Todays ma
    `);

      const r = rows[0];

      return {
        totalRecords: Number(r.total_records ?? 0),
        presentCount: Number(r.present_count ?? 0),
        absentCount: Number(r.absent_count ?? 0),
        leaveCount: Number(r.leave_count ?? 0),
        avgVisits: Number(r.avg_visits ?? 0),
        avgTasks: Number(r.avg_tasks ?? 0),
      };
    } catch (error: any) {
      console.error("❌ Error in getMarketingAttendanceMetrics:", error);
      throw new Error("Failed to fetch attendance metrics");
    }
  }

  // Leave Request Methods
  async getLeaveRequests(): Promise<LeaveRequest[]> {
    const rows = await db.execute(sql`
    SELECT 
      *,
      EXTRACT(DAY FROM (end_date - start_date)) + 1 AS total_days
    FROM leave_requests
    ORDER BY start_date DESC
  `);
    return rows;
  }

  async getLeaveRequest(id: string): Promise<LeaveRequest | undefined> {
    const [row] = await db
      .select()
      .from(leaveRequests)
      .where(eq(leaveRequests.id, id));
    return row;
  }

  async getLeaveRequestsByUser(userId: string): Promise<LeaveRequest[]> {
    return await db
      .select()
      .from(leaveRequests)
      .where(eq(leaveRequests.userId, userId))
      .orderBy(desc(leaveRequests.startDate));
  }

  async createLeaveRequest(
    insertLeaveRequest: InsertLeaveRequest
  ): Promise<LeaveRequest> {
    const [row] = await db
      .insert(leaveRequests)
      .values(insertLeaveRequest)
      .returning();
    return row;
  }

  async updateLeaveRequest(
    id: string,
    update: Partial<InsertLeaveRequest>
  ): Promise<LeaveRequest> {
    const [row] = await db
      .update(leaveRequests)
      .set(update)
      .where(eq(leaveRequests.id, id))
      .returning();
    return row;
  }

  async deleteLeaveRequest(id: string): Promise<void> {
    await db.delete(leaveRequests).where(eq(leaveRequests.id, id));
  }

  async getLeaveRequestsByStatus(status: string): Promise<LeaveRequest[]> {
    return await db
      .select()
      .from(leaveRequests)
      .where(eq(leaveRequests.status, status))
      .orderBy(desc(leaveRequests.startDate));
  }

  async getLeaveRequestsByDateRange(
    startDate: Date,
    endDate: Date
  ): Promise<LeaveRequest[]> {
    return await db
      .select()
      .from(leaveRequests)
      .where(
        and(
          gte(leaveRequests.startDate, startDate),
          lte(leaveRequests.endDate, endDate)
        )
      )
      .orderBy(desc(leaveRequests.startDate));
  }

  // Invoice methods
  async getInvoices(): Promise<Invoice[]> {
    return await db
      .select({
        id: invoices.id,
        invoiceNumber: invoices.invoiceNumber,
        quotationId: invoices.quotationId,
        customerId: invoices.customerId,
        userId: invoices.userId,
        status: invoices.status,
        invoiceDate: invoices.invoiceDate,
        dueDate: invoices.dueDate,
        subtotalAmount: invoices.subtotalAmount,
        // GST fields - will be null if columns don't exist yet
        cgstRate: sql<number>`${invoices.cgstRate}`.as("cgstRate"),
        cgstAmount: sql<number>`${invoices.cgstAmount}`.as("cgstAmount"),
        sgstRate: sql<number>`${invoices.sgstRate}`.as("sgstRate"),
        sgstAmount: sql<number>`${invoices.sgstAmount}`.as("sgstAmount"),
        igstRate: sql<number>`${invoices.igstRate}`.as("igstRate"),
        igstAmount: sql<number>`${invoices.igstAmount}`.as("igstAmount"),
        discountAmount: sql<number>`${invoices.discountAmount}`.as(
          "discountAmount"
        ),
        totalAmount: sql<number>`${invoices.totalAmount}`.as("totalAmount"),
        balanceAmount: sql<number>`${invoices.balanceAmount}`.as(
          "balanceAmount"
        ),
        customer: {
          id: customers.id,
          name: customers.name,
          email: customers.email,
          phone: customers.phone,
          address: customers.address,
          gstNumber: customers.gstNumber,
        },
      })
      .from(invoices)
      .leftJoin(customers, eq(invoices.customerId, customers.id))
      .orderBy(desc(invoices.invoiceDate));
  }

  async getInvoice(id: string | number): Promise<Invoice | undefined> {
    const [invoice] = await db
      .select()
      .from(invoices)
      .where(eq(invoices.id, id));
    return invoice;
  }

  async createInvoice(insertInvoice: InsertInvoice): Promise<Invoice> {
    const [row] = await db.insert(invoices).values(insertInvoice).returning();
    return row;
  }

  async updateInvoice(
    id: string | number,
    update: Partial<InsertInvoice>
  ): Promise<Invoice> {
    const [row] = await db
      .update(invoices)
      .set(update)
      .where(eq(invoices.id, id))
      .returning();
    return row;
  }

  async deleteInvoice(id: string | number): Promise<void> {
    await db.delete(invoices).where(eq(invoices.id, id));
>>>>>>> 6c35f7ae
  }
}
}

export const storage = new Storage();<|MERGE_RESOLUTION|>--- conflicted
+++ resolved
@@ -15,9 +15,6 @@
   avg,
   isNotNull,
 } from "drizzle-orm";
-<<<<<<< HEAD
-import { users, products, marketingAttendance } from "@shared/schema";
-=======
 import {
   users,
   products,
@@ -26,7 +23,6 @@
   marketing_metrics,
   leaveRequests,
 } from "@shared/schema";
->>>>>>> 6c35f7ae
 
 // Minimal storage implementation providing only the methods used by the current routes
 
@@ -42,11 +38,7 @@
   suppliers,
   outboundQuotations,
   inboundQuotations,
-<<<<<<< HEAD
-  invoices
-=======
   invoices,
->>>>>>> 6c35f7ae
 } from "@shared/schema";
 
 export type Supplier = typeof suppliers.$inferSelect;
@@ -175,57 +167,6 @@
       throw error;
     }
   }
-<<<<<<< HEAD
-  async getOutboundQuotation(
-    id: string
-  ): Promise<OutboundQuotation & { customer: Customer | null }> {
-    try {
-      console.log(
-        `💾 [STORAGE] getOutboundQuotation - Fetching quotation ID: ${id} with customer data`
-      );
-
-      const result = await db
-        .select({
-          quotation: outboundQuotations,
-          customer: {
-            id: customers.id,
-            name: customers.name,
-            email: customers.email,
-            phone: customers.phone,
-            // Add other customer fields needed for PDF
-          },
-        })
-        .from(outboundQuotations)
-        .leftJoin(customers, eq(outboundQuotations.customerId, customers.id))
-        .where(eq(outboundQuotations.id, id));
-
-      if (result.length === 0) {
-        console.warn(
-          `💾 [STORAGE] getOutboundQuotation - Quotation ID ${id} not found`
-        );
-        return undefined; // Or throw an error
-      }
-
-      const row = result[0];
-      const transformedQuotation = {
-        ...row.quotation,
-        customer: row.customer || null,
-      };
-
-      console.log(
-        `💾 [STORAGE] getOutboundQuotation - Fetched quotation ID: ${id}`
-      );
-      return transformedQuotation;
-    } catch (error) {
-      console.error(
-        "💥 [STORAGE] getOutboundQuotation - Error fetching quotation:",
-        error
-      );
-      throw error;
-    }
-  }
-=======
->>>>>>> 6c35f7ae
   async updateOutboundQuotation(
     id: string, // Assuming ID is a string (UUID) based on your schema
     update: Partial<InsertOutboundQuotation>
@@ -265,8 +206,6 @@
       throw error;
     }
   }
-<<<<<<< HEAD
-=======
 
   async getOutboundQuotation(
     id: string
@@ -277,7 +216,6 @@
       .where(eq(outboundQuotations.id, id));
     return row;
   }
->>>>>>> 6c35f7ae
   // In-memory fallbacks (used when DB is unavailable)
   private inMemoryProducts: any[] = [];
 
@@ -291,7 +229,6 @@
       .returning();
     return row;
   }
-<<<<<<< HEAD
 
   // Add other CRUD methods if needed
   async getInboundQuotations(): Promise<InboundQuotation[]> {
@@ -324,199 +261,6 @@
     }
     return row;
   }
-
-  //invices CRUD////////////////////////////////////////////////////
-
-// --- INVOICES CRUD ---
-// In storage.ts
-async getInvoices(): Promise<Invoice[]> {
-  try {
-    console.log("💾 [STORAGE] getInvoices - Fetching invoices with customer data");
-
-    // --- STEP 1: Perform LEFT JOIN with FLATTENED field selection ---
-    // This avoids the Drizzle internal error caused by nested selection objects.
-    const rows = await db
-      .select({
-        // --- Fields from invoices table ---
-        id: invoices.id,
-        quotationNumber: invoices.quotationNumber,
-        customerId: invoices.customerId,
-        userId: invoices.userId,
-        status: invoices.status,
-        quotationDate: invoices.quotationDate,
-        validUntil: invoices.validUntil,
-        jobCardNumber: invoices.jobCardNumber,
-        partNumber: invoices.partNumber,
-        subtotalAmount: invoices.subtotalAmount,
-        taxAmount: invoices.taxamount, // Note the column name from DB schema
-        discountAmount: invoices.discountamount, // Note the column name from DB schema
-        totalAmount: invoices.totalamount, // Note the column name from DB schema
-        paymentTerms: invoices.paymentterms, // Note the column name from DB schema
-        deliveryTerms: invoices.deliveryterms, // Note the column name from DB schema
-        notes: invoices.notes,
-        bankName: invoices.bankName,
-        accountNumber: invoices.accountNumber,
-        ifscCode: invoices.ifscCode,
-        warrantyTerms: invoices.warrantyTerms,
-        specialTerms: invoices.specialTerms,
-        createdAt: invoices.createdAt,
-        updatedAt: invoices.updatedAt,
-        // --- Fields from customers table (joined) ---
-        // IMPORTANT: Select these individually and alias them to prevent conflicts
-        // and to identify them for manual nesting in the next step.
-        _customerIdJoin: customers.id,        // Aliased customer ID
-        _customerNameJoin: customers.name,    // Aliased customer name
-        _customerEmailJoin: customers.email,  // Aliased customer email
-        _customerPhoneJoin: customers.phone, // Aliased customer phone
-        // Add other customer fields if needed by the frontend later
-        // _customerCityJoin: customers.city,
-        // _customerStateJoin: customers.state,
-        // ...
-      })
-      .from(invoices)
-      .leftJoin(customers, eq(invoices.customerId, customers.id)); // Join condition
-
-    console.log(`💾 [STORAGE] getInvoices - Fetched ${rows.length} raw rows with join`);
-
-    // --- STEP 2: Transform the Result ---
-    // Drizzle returns an array like [{ invoice: {...}, customer: {...} }, ...].
-    // We need to flatten this to match Invoice type with a nested 'customer' property.
-    const transformedInvoices = rows.map(row => {
-      // Check if customer data was joined (customerId_join will be non-null if customer exists)
-      const hasCustomer = row._customerIdJoin !== null && row._customerIdJoin !== undefined;
-
-      return {
-        // Spread all fields from the 'invoice' object (invoice fields)
-        ...row.invoice,
-        // Conditionally create the nested 'customer' object
-        customer: hasCustomer ? {
-          id: row._customerIdJoin,       // Use the aliased customer ID
-          name: row._customerNameJoin,    // Use the aliased customer name
-          email: row._customerEmailJoin,  // Use the aliased customer email
-          phone: row._customerPhoneJoin, // Use the aliased customer phone
-          // Map other customer fields as needed
-        } : null // Or {} if preferred
-      };
-    });
-
-    console.log(`💾 [STORAGE] getInvoices - Transformed ${transformedInvoices.length} invoices`);
-    // Return the correctly structured array
-    return transformedInvoices;
-  } catch (error) {
-    // --- STEP 3: Robust Error Handling ---
-    console.error("💥 [STORAGE] getInvoices - Error fetching invoices with JOIN:", error);
-    // Fallback to a simple query to maintain API availability.
-    try {
-        console.log("🐛 [STORAGE] getInvoices - Falling back to simple invoices fetch...");
-        const fallbackRows = await db.select().from(invoices);
-        return fallbackRows;
-    } catch (fallbackError) {
-        console.error("💥 [STORAGE] getInvoices - Fallback fetch also failed:", fallbackError);
-        throw new Error("Failed to fetch invoices: " + (error.message || "An unknown error occurred"));
-    }
-  }
-}
-
-async createInvoice(insertInvoice: InsertInvoice): Promise<Invoice> {
-  try {
-    console.log("💾 [STORAGE] createInvoice - Creating new invoice", insertInvoice);
-
-    // Convert types for database
-    const data = {
-      ...insertInvoice,
-      // Convert string amounts to numbers
-      subtotalAmount: parseFloat(insertInvoice.subtotalAmount),
-      taxAmount: insertInvoice.taxAmount ? parseFloat(insertInvoice.taxAmount) : 0,
-      discountAmount: insertInvoice.discountAmount ? parseFloat(insertInvoice.discountAmount) : 0,
-      totalAmount: parseFloat(insertInvoice.totalAmount),
-      // Convert date strings to Date objects
-      invoiceDate: new Date(insertInvoice.invoiceDate),
-      dueDate: new Date(insertInvoice.dueDate),
-      // Use a valid user ID
-      userId: insertInvoice.userId || '79c36f2b-237a-4ba6-a4b3-a12fc8a18446',
-    };
-
-    const [row] = await db.insert(invoices).values(data).returning();
-    console.log("💾 [STORAGE] createInvoice - Invoice created successfully", row);
-    return row;
-  } catch (error) {
-    console.error("💥 [STORAGE] createInvoice - Error creating invoice:", error);
-    throw error; // Re-throw to be caught by the route handler
-  }
-}
-
-async updateInvoice(id: string, update: Partial<InsertInvoice>): Promise<Invoice> {
-  try {
-    console.log(`💾 [STORAGE] updateInvoice - Updating invoice ID: ${id}`, update);
-
-    // Convert types for database
-    const data = {
-      ...update,
-      // Convert string amounts to numbers if provided
-      subtotalAmount: update.subtotalAmount ? parseFloat(update.subtotalAmount) : undefined,
-      taxAmount: update.taxAmount ? parseFloat(update.taxAmount) : undefined,
-      discountAmount: update.discountAmount ? parseFloat(update.discountAmount) : undefined,
-      totalAmount: update.totalAmount ? parseFloat(update.totalAmount) : undefined,
-      // Convert date strings to Date objects if provided
-      invoiceDate: update.invoiceDate ? new Date(update.invoiceDate) : undefined,
-      dueDate: update.dueDate ? new Date(update.dueDate) : undefined,
-      // Use a valid user ID if provided
-      userId: update.userId || '79c36f2b-237a-4ba6-a4b3-a12fc8a18446',
-    };
-
-    const [row] = await db
-      .update(invoices)
-      .set(data)
-      .where(eq(invoices.id, id))
-      .returning();
-
-    if (!row) {
-      const errorMessage = `Invoice with ID '${id}' not found for update.`;
-      console.warn(`💾 [STORAGE] updateInvoice - ${errorMessage}`);
-      throw new Error(errorMessage);
-    }
-
-    console.log(`💾 [STORAGE] updateInvoice - Invoice ID: ${id} updated successfully`);
-    return row;
-  } catch (error) {
-    console.error("💥 [STORAGE] updateInvoice - Error updating invoice:", error);
-    throw error; // Re-throw to be caught by the route handler
-  }
-}
-=======
-
-  // Add other CRUD methods if needed
-  async getInboundQuotations(): Promise<InboundQuotation[]> {
-    return await db.select().from(inboundQuotations); // ✅ Remove orderBy clause
-  }
-
-  async getInboundQuotation(id: string): Promise<InboundQuotation | undefined> {
-    const [row] = await db
-      .select()
-      .from(inboundQuotations)
-      .where(eq(inboundQuotations.id, id));
-    return row;
-  }
-
-  // async updateInboundQuotation(id: string, update: Partial<InsertInboundQuotation>): Promise<InboundQuotation> {
-  //   const [row] = await db.update(inboundQuotations).set(update).where(eq(inboundQuotations.id, id)).returning();
-  //   return row;
-  // }
-  async updateInboundQuotation(
-    id: string | number,
-    update: Partial<InsertInboundQuotation>
-  ): Promise<InboundQuotation> {
-    const [row] = await db
-      .update(inboundQuotations)
-      .set(update)
-      .where(eq(inboundQuotations.id, id)) // Use the correct ID column name if it's not 'id'
-      .returning();
-    if (!row) {
-      throw new Error("Inbound quotation not found for update"); // Or return undefined if preferred
-    }
-    return row;
-  }
->>>>>>> 6c35f7ae
 
   // Users
   async getUser(id: string): Promise<User | undefined> {
@@ -777,178 +521,12 @@
     }
   }
 
-<<<<<<< HEAD
-  // async getTodayMarketingAttendance(): Promise<any[]> {
-  //   const today = new Date();
-  //   today.setHours(0, 0, 0, 0); // start of today
-
-  //   const tomorrow = new Date(today);
-  //   tomorrow.setDate(tomorrow.getDate() + 1); // start of next day
-
-  //   const rows = await db
-  //     .select()
-  //     .from(marketingAttendance)
-  //     .leftJoin(users, eq(marketingAttendance.userId, users.id))
-  //     .where(
-  //       and(
-  //         gte(marketingAttendance.date, today),
-  //         lt(marketingAttendance.date, tomorrow)
-  //       )
-  //     )
-  //     .orderBy(desc(marketingAttendance.date));
-
-  //   // Map results: include user details nested under `user`
-  //   return rows.map((r) => ({
-  //     ...r.marketingAttendance,
-  //     user: r.users,
-  //   }));
-  // }
-
- async getTodayMarketingAttendance(userId: string, startDate: Date, endDate: Date): Promise<any[]> {
-    try {
-      console.log(`💾 [STORAGE] getTodayMarketingAttendance - Fetching records for user ID: ${userId} between ${startDate.toISOString()} and ${endDate.toISOString()}`);
-
-      // --- STEP 1: Perform LEFT JOIN with FLATTENED field selection ---
-      // This avoids the Drizzle internal error caused by nested selection objects.
-      const rows = await db
-        .select({
-          // --- Fields from marketingAttendance table ---
-          id: marketingAttendance.id,
-          userId: marketingAttendance.userId,
-          date: marketingAttendance.date,
-          checkInTime: marketingAttendance.checkInTime,
-          checkOutTime: marketingAttendance.checkOutTime,
-          checkInLocation: marketingAttendance.checkInLocation,
-          checkOutLocation: marketingAttendance.checkOutLocation,
-          checkInLatitude: marketingAttendance.checkInLatitude,
-          checkInLongitude: marketingAttendance.checkInLongitude,
-          checkOutLatitude: marketingAttendance.checkOutLatitude,
-          checkOutLongitude: marketingAttendance.checkOutLongitude,
-          photoPath: marketingAttendance.photoPath,
-          workDescription: marketingAttendance.workDescription,
-          visitCount: marketingAttendance.visitCount,
-          tasksCompleted: marketingAttendance.tasksCompleted,
-          outcome: marketingAttendance.outcome,
-          nextAction: marketingAttendance.nextAction,
-          attendanceStatus: marketingAttendance.attendanceStatus,
-          createdAt: marketingAttendance.createdAt,
-          updatedAt: marketingAttendance.updatedAt,
-          // --- Fields from users table (joined) ---
-          // IMPORTANT: Select these individually and alias them to prevent conflicts
-          // and to identify them for manual nesting in the next step.
-          _userIdJoin: users.id,        // Aliased user ID
-          _userNameJoin: users.name,    // Aliased user name
-          _userEmailJoin: users.email,  // Aliased user email
-          _userPhoneJoin: users.phone, // Aliased user phone
-          // Add other user fields if needed by the frontend later
-          // _userDepartmentJoin: users.department,
-          // _userRoleJoin: users.role,
-          // ...
-        })
-        .from(marketingAttendance)
-        .leftJoin(users, eq(marketingAttendance.userId, users.id)) // Join condition
-        .where(and(
-          eq(marketingAttendance.userId, userId), // Filter by user ID
-          gte(marketingAttendance.date, startDate), // Filter by date range start
-          lt(marketingAttendance.date, endDate) // Filter by date range end
-        ))
-        .orderBy(desc(marketingAttendance.date)); // Order by date descending
-
-      console.log(`💾 [STORAGE] getTodayMarketingAttendance - Fetched ${rows.length} raw rows with join (flattened approach)`);
-
-      // --- STEP 2: Transform the Result ---
-      // Drizzle returns an array like [{ marketingAttendance: {...}, users: {...} }, ...].
-      // We need to flatten this to match MarketingAttendance type with a nested 'user' property.
-      const transformedRows = rows.map(row => {
-        // Check if user data was joined (userId_join will be non-null if user exists)
-        const hasUser = row._userIdJoin !== null && row._userIdJoin !== undefined;
-
-        return {
-          // Spread all fields from the 'marketingAttendance' object (marketingAttendance fields)
-          ...row.marketingAttendance,
-          // Conditionally create the nested 'user' object
-          user: hasUser ? {
-            id: row._userIdJoin,       // Use the aliased user ID
-            name: row._userNameJoin,    // Use the aliased user name
-            email: row._userEmailJoin,  // Use the aliased user email
-            phone: row._userPhoneJoin, // Use the aliased user phone
-            // Map other user fields as needed
-          } : null // Or {} if preferred
-        };
-      });
-
-      console.log(`💾 [STORAGE] getTodayMarketingAttendance - Transformed ${transformedRows.length} rows`);
-      // Return the correctly structured array
-      return transformedRows;
-    } catch (error) {
-      // --- STEP 3: Robust Error Handling ---
-      console.error("💥 [STORAGE] getTodayMarketingAttendance - Error fetching today's attendance with JOIN:", error);
-      // Fallback to simple fetch to maintain API availability.
-      try {
-          console.log("🐛 [STORAGE] getTodayMarketingAttendance - Falling back to simple attendance fetch...");
-          const fallbackRows = await db
-            .select()
-            .from(marketingAttendance)
-            .where(and(
-              eq(marketingAttendance.userId, userId),
-              gte(marketingAttendance.date, startDate),
-              lt(marketingAttendance.date, endDate)
-            ))
-            .orderBy(desc(marketingAttendance.date));
-          
-          // Transform simple rows to match the expected structure with null user
-          const transformedFallback = fallbackRows.map(row => ({
-            ...row,
-            user: null // No user data in fallback
-          }));
-          
-          return transformedFallback;
-      } catch (fallbackError) {
-          console.error("💥 [STORAGE] getTodayMarketingAttendance - Fallback fetch also failed:", fallbackError);
-          throw new Error("Failed to fetch today's attendance: " + (error.message || "An unknown error occurred"));
-      }
-    }
-  }
-
-=======
->>>>>>> 6c35f7ae
   async checkInMarketingAttendance(
     userId: string,
     data: any
   ): Promise<MarketingAttendance> {
     const today = new Date();
     today.setHours(0, 0, 0, 0);
-<<<<<<< HEAD
-
-    // Check existing record for today
-    const existing = await db
-      .select()
-      .from(marketingAttendance)
-      .where(
-        and(
-          eq(marketingAttendance.userId, userId),
-          gte(marketingAttendance.date, today)
-        )
-      );
-
-    if (existing.length > 0) {
-      const [row] = await db
-        .update(marketingAttendance)
-        .set({
-          checkInTime: data.checkInTime ?? new Date(),
-          latitude: data.latitude,
-          longitude: data.longitude,
-          location: data.location,
-          photoPath: data.photoPath,
-          workDescription: data.workDescription,
-          attendanceStatus: data.attendanceStatus ?? "present",
-        })
-        .where(eq(marketingAttendance.id, (existing[0] as any).id))
-        .returning();
-      return row;
-    }
-
-=======
 
     // Check existing record for today
     const existing = await db
@@ -974,22 +552,12 @@
       return row;
     }
 
->>>>>>> 6c35f7ae
     const insert: InsertMarketingAttendance = {
       userId,
       date: data.date ?? new Date(),
       checkInTime: data.checkInTime ?? new Date(),
-<<<<<<< HEAD
-      latitude: data.latitude,
-      longitude: data.longitude,
-      location: data.location,
-      photoPath: data.photoPath,
-      workDescription: data.workDescription,
-      attendanceStatus: data.attendanceStatus ?? "present",
-=======
       checkInLatitude: data.latitude,
       checkInLocation: data.location,
->>>>>>> 6c35f7ae
     } as InsertMarketingAttendance;
 
     const [row] = await db
@@ -1022,10 +590,6 @@
         userId,
         date: new Date(),
         checkInTime: new Date(),
-<<<<<<< HEAD
-        attendanceStatus: "present",
-=======
->>>>>>> 6c35f7ae
       } as InsertMarketingAttendance;
       const [created] = await db
         .insert(marketingAttendance)
@@ -1033,111 +597,6 @@
         .returning();
       existing.push(created as any);
     }
-<<<<<<< HEAD
-
-    const [row] = await db
-      .update(marketingAttendance)
-      .set({
-        checkOutTime: data.checkOutTime ?? new Date(),
-        latitude: data.latitude,
-        longitude: data.longitude,
-        location: data.location,
-        photoPath: data.photoPath,
-        workDescription: data.workDescription,
-        visitCount: data.visitCount,
-        tasksCompleted: data.tasksCompleted,
-        outcome: data.outcome,
-        nextAction: data.nextAction,
-      })
-      .where(eq(marketingAttendance.userId, userId))
-      .returning();
-
-    return row;
-  }
-
-  // async getMarketingAttendanceMetrics() {
-  //   const todayStart = startOfDay(new Date());
-  //   const todayEnd = endOfDay(new Date());
-
-  //   // total attendance records
-  //   const [{ total }] = await db
-  //     .select({ total: sql<number>`COUNT(*)` })
-  //     .from(marketingAttendance);
-
-  //   // present today (unique users who checked in today)
-  //   const [{ presentToday }] = await db
-  //     .select({ presentToday: sql<number>`COUNT(DISTINCT "userId")` })
-  //     .from(marketingAttendance)
-  //     .where(
-  //       gte(marketingAttendance.date, todayStart) &&
-  //         lte(marketingAttendance.date, todayEnd)
-  //     );
-
-  //   const totalEmployees = total ?? 0;
-  //   const present = presentToday ?? 0;
-  //   const absent = totalEmployees - present;
-
-  //   // late arrivals (checked in after 10 AM)
-  //   const [{ lateToday }] = await db.execute(sql`
-  //     SELECT COUNT(*)::int AS "lateToday"
-  //     FROM "marketingAttendance"
-  //     WHERE "checkInTime"::time > '10:00:00'
-  //       AND "date" BETWEEN ${todayStart} AND ${todayEnd}
-  //   `);
-
-  //   // placeholder for leave tracking
-  //   const onLeaveToday = 0;
-
-  //   // monthly stats
-  //   const monthStart = startOfMonth(new Date());
-  //   const monthEnd = endOfMonth(new Date());
-
-  //   const [{ presentDays }] = await db.execute(sql`
-  //     SELECT COUNT(DISTINCT "date"::date)::int AS "presentDays"
-  //     FROM "marketingAttendance"
-  //     WHERE "date" BETWEEN ${monthStart} AND ${monthEnd}
-  //   `);
-
-  //   const leaveDays = 0;
-
-  //   return {
-  //     totalEmployees,
-  //     presentToday: present,
-  //     absentToday: absent,
-  //     lateToday: lateToday?.lateToday ?? 0,
-  //     onLeaveToday,
-  //     attendanceRate: totalEmployees > 0 ? (present / totalEmployees) * 100 : 0,
-  //     monthlyStats: {
-  //       totalDays: new Date().getDate(),
-  //       presentDays: presentDays?.presentDays ?? 0,
-  //       absentDays: new Date().getDate() - (presentDays?.presentDays ?? 0),
-  //       leaveDays,
-  //     },
-  //   };
-  // }
-  async getMarketingAttendanceMetrics() {
-  try {
-    console.log("💾 [STORAGE] getMarketingAttendanceMetrics - Fetching attendance metrics");
-
-    // --- Perform the database query directly ---
-    const [row] = await db.select({
-      total: sql<number>`COUNT(*)::integer`,
-      checkedIn: sql<number>`COUNT(CASE WHEN ${marketingAttendance.checkInTime} IS NOT NULL THEN 1 END)::integer`,
-      checkedOut: sql<number>`COUNT(CASE WHEN ${marketingAttendance.checkOutTime} IS NOT NULL THEN 1 END)::integer`,
-    }).from(marketingAttendance);
-
-    const metrics = {
-      total: Number((row as any)?.total || 0),
-      checkedIn: Number((row as any)?.checkedIn || 0),
-      checkedOut: Number((row as any)?.checkedOut || 0),
-    };
-
-    console.log("💾 [STORAGE] getMarketingAttendanceMetrics - Fetched metrics:", metrics);
-    return metrics;
-  } catch (error) {
-    console.error("💥 [STORAGE] getMarketingAttendanceMetrics - Error fetching metrics:", error);
-    throw error; // Re-throw to be caught by the route handler
-=======
 
     const [row] = await db
       .update(marketingAttendance)
@@ -1341,7 +800,90 @@
 
   async deleteInvoice(id: string | number): Promise<void> {
     await db.delete(invoices).where(eq(invoices.id, id));
->>>>>>> 6c35f7ae
+  }
+
+  // async getMarketingAttendanceMetrics() {
+  //   const todayStart = startOfDay(new Date());
+  //   const todayEnd = endOfDay(new Date());
+
+  //   // total attendance records
+  //   const [{ total }] = await db
+  //     .select({ total: sql<number>`COUNT(*)` })
+  //     .from(marketingAttendance);
+
+  //   // present today (unique users who checked in today)
+  //   const [{ presentToday }] = await db
+  //     .select({ presentToday: sql<number>`COUNT(DISTINCT "userId")` })
+  //     .from(marketingAttendance)
+  //     .where(
+  //       gte(marketingAttendance.date, todayStart) &&
+  //         lte(marketingAttendance.date, todayEnd)
+  //     );
+
+  //   const totalEmployees = total ?? 0;
+  //   const present = presentToday ?? 0;
+  //   const absent = totalEmployees - present;
+
+  //   // late arrivals (checked in after 10 AM)
+  //   const [{ lateToday }] = await db.execute(sql`
+  //     SELECT COUNT(*)::int AS "lateToday"
+  //     FROM "marketingAttendance"
+  //     WHERE "checkInTime"::time > '10:00:00'
+  //       AND "date" BETWEEN ${todayStart} AND ${todayEnd}
+  //   `);
+
+  //   // placeholder for leave tracking
+  //   const onLeaveToday = 0;
+
+  //   // monthly stats
+  //   const monthStart = startOfMonth(new Date());
+  //   const monthEnd = endOfMonth(new Date());
+
+  //   const [{ presentDays }] = await db.execute(sql`
+  //     SELECT COUNT(DISTINCT "date"::date)::int AS "presentDays"
+  //     FROM "marketingAttendance"
+  //     WHERE "date" BETWEEN ${monthStart} AND ${monthEnd}
+  //   `);
+
+  //   const leaveDays = 0;
+
+  //   return {
+  //     totalEmployees,
+  //     presentToday: present,
+  //     absentToday: absent,
+  //     lateToday: lateToday?.lateToday ?? 0,
+  //     onLeaveToday,
+  //     attendanceRate: totalEmployees > 0 ? (present / totalEmployees) * 100 : 0,
+  //     monthlyStats: {
+  //       totalDays: new Date().getDate(),
+  //       presentDays: presentDays?.presentDays ?? 0,
+  //       absentDays: new Date().getDate() - (presentDays?.presentDays ?? 0),
+  //       leaveDays,
+  //     },
+  //   };
+  // }
+  async getMarketingAttendanceMetrics() {
+  try {
+    console.log("💾 [STORAGE] getMarketingAttendanceMetrics - Fetching attendance metrics");
+
+    // --- Perform the database query directly ---
+    const [row] = await db.select({
+      total: sql<number>`COUNT(*)::integer`,
+      checkedIn: sql<number>`COUNT(CASE WHEN ${marketingAttendance.checkInTime} IS NOT NULL THEN 1 END)::integer`,
+      checkedOut: sql<number>`COUNT(CASE WHEN ${marketingAttendance.checkOutTime} IS NOT NULL THEN 1 END)::integer`,
+    }).from(marketingAttendance);
+
+    const metrics = {
+      total: Number((row as any)?.total || 0),
+      checkedIn: Number((row as any)?.checkedIn || 0),
+      checkedOut: Number((row as any)?.checkedOut || 0),
+    };
+
+    console.log("💾 [STORAGE] getMarketingAttendanceMetrics - Fetched metrics:", metrics);
+    return metrics;
+  } catch (error) {
+    console.error("💥 [STORAGE] getMarketingAttendanceMetrics - Error fetching metrics:", error);
+    throw error; // Re-throw to be caught by the route handler
   }
 }
 }
