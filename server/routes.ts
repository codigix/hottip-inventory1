<<<<<<< HEAD

=======
>>>>>>> 11e20d27
import type { Express, Request, Response, NextFunction } from "express";
import { registerAdminRoutes } from "./admin-routes-registry";
import { createServer, type Server } from "http";
import jwt from "jsonwebtoken";
import bcrypt from "bcrypt";
import crypto from "crypto";
import { storage } from "./storage";
import { ObjectStorageService, ObjectNotFoundError } from "./objectStorage";
// Removed unused schema imports from @shared/schema to avoid runtime errors
import { z } from "zod";
import { db } from "./db";
import { sql, eq, and, gte, lt } from "drizzle-orm";
import { validate as isUuid } from "uuid";
import { v4 as uuidv4 } from "uuid";
import { users } from "../shared/schema";
import { tasks } from "../shared/schema";
import { inventoryAttendance } from "@shared/schema";
import { stockTransactions, suppliers } from "@shared/schema";
// adjust path as needed
import { desc } from "drizzle-orm";
import { attendance } from "@shared/schema";
import { validate as isUuid } from "uuid";
import { requireAuth } from "@/middleware/auth";
import { marketingAttendance } from "@shared/schema";
// make sure users table is also imported
import { products } from "@shared/schema"; // adjust path
import { generateOutboundQuotationPdf } from './utils/pdfGenerator';
import { Readable } from 'stream';

import {
  users as usersTable,
  leads,
  visitNumber,
  marketingTasks,
  fieldVisits,
  marketingAttendance,
  logisticsShipments,
  logisticsTasks,
  deliveries,
  suppliers,
  logisticsAttendance,
  logisticsLeaveRequests,
  vendorCommunications,
  outboundQuotations,
  inboundQuotations,
  invoices,
  leaveRequests as leaveRequestsTable,
  insertOutboundQuotationSchema,
  insertOutboundQuotationSchema,
  insertInboundQuotationSchema,
  customers,
} from "@shared/schema";
import { sql, eq, and, gte, lt } from "drizzle-orm";

// Login schema
const loginSchema = z.object({
  username: z.string().min(1, "Username is required"),
  password: z.string().min(1, "Password is required"),
});
  // Fabrication Orders API
 
// Local user schema used for create/update since shared insertUserSchema is not present
const userInsertSchema = z.object({
  username: z.string().min(1),
  email: z.string().email(),
  password: z.string().min(6).optional(),
  firstName: z.string().min(1),
  lastName: z.string().min(1),
  role: z.string().optional(),
  department: z.string().optional(),
});

// Creation schema: password required for DB NOT NULL constraint
const userCreateSchema = userInsertSchema.extend({
  password: z.string().min(6),
});

// Register schema for /api/register endpoint (fixes missing schema error)
const registerSchema = userCreateSchema;

// Logistics shipment creation schema
const logisticsShipmentInsertSchema = z.object({
  consignmentNumber: z.string().min(1),
  source: z.string().min(1),
  destination: z.string().min(1),
  currentStatus: z.string().optional(),
});

// Authentication and Authorization Middleware
interface AuthenticatedRequest extends Request {
  user?: {
    id: string;
    role: string;
    username: string;
  };
}

// SECURE authentication middleware - NEVER trust client-supplied identity headers
const requireAuth = async (
  req: AuthenticatedRequest,
  res: Response,
  next: NextFunction
): Promise<void> => {
  try {
    // DEVELOPMENT MODE BYPASS: Skip authentication completely in development
    if (process.env.NODE_ENV === "development") {
      // Set a default admin user for development
      req.user = {
        id: "dev-admin-user",
        role: "admin",
        username: "dev_admin",
      };
      next();
      return;
    }

    // SECURITY FIX: Reject any client-supplied identity headers to prevent spoofing
    if (req.headers["x-user-id"]) {
      res.status(401).json({
        error: "Security violation",
        message: "Client identity headers are not allowed for security reasons",
      });
      return;
    }

    const authHeader = req.headers.authorization;

    if (!authHeader) {
      res.status(401).json({ error: "Authentication required" });
      return;
    }

    // JWT authentication (production and development)
    const jwtSecret = process.env.JWT_SECRET;
    const devTokenSecret = process.env.DEV_TOKEN_SECRET;
    const tokenSecret = jwtSecret || devTokenSecret;

    // Try JWT verification first for both production and development
    if (
      authHeader.startsWith("Bearer ") &&
      !authHeader.startsWith("Bearer dev-") &&
      tokenSecret
    ) {
      try {
        const token = authHeader.replace("Bearer ", "");
        const decoded = jwt.verify(token, tokenSecret, {
          algorithms: ["HS256"],
        }) as any;
        req.user = {
          id: decoded.sub,
          role: decoded.role,
          username: decoded.username,
        };
        next();
        return;
      } catch (jwtError) {
        // In production, JWT failure is final
        if (process.env.NODE_ENV === "production") {
          res.status(401).json({ error: "Invalid authentication token" });
          return;
        }
        // In development, fall through to dev token handling
      }
    }

    // Production requires valid JWT or DEV_TOKEN_SECRET
    if (process.env.NODE_ENV === "production") {
      const devTokenSecret = process.env.DEV_TOKEN_SECRET;
      if (!jwtSecret && !devTokenSecret) {
        throw new Error(
          "JWT_SECRET or DEV_TOKEN_SECRET required in production"
        );
      }
      res.status(401).json({ error: "Valid authentication token required" });
      return;
    }

    // Development HMAC-signed tokens (dev mode fallback)
    if (
      process.env.NODE_ENV === "development" &&
      authHeader.startsWith("Bearer dev-")
    ) {
      // SECURITY: Use HMAC-signed tokens instead of predictable userId tokens
      // Format: "Bearer dev-{userId}-{timestamp}-{hmacSignature}"
      const token = authHeader.replace("Bearer dev-", "");
      const parts = token.split("-");

      if (parts.length !== 3) {
        res.status(401).json({ error: "Invalid development token format" });
        return;
      }

      const [userId, timestamp, signature] = parts;

      // Verify HMAC signature (using a server secret)
      const serverSecret = process.env.DEV_TOKEN_SECRET;
      if (!serverSecret) {
        res.status(401).json({
          error: "Server misconfiguration",
          message:
            "DEV_TOKEN_SECRET environment variable is required for development authentication",
        });
        return;
      }

      // Validate timestamp format
      const timestampNum = parseInt(timestamp);
      if (isNaN(timestampNum) || timestampNum <= 0) {
        res.status(401).json({ error: "Invalid development token timestamp" });
        return;
      }

      const expectedSignature = crypto
        .createHmac("sha256", serverSecret)
        .update(`${userId}-${timestamp}`)
        .digest("hex"); // Use full HMAC signature for security

      if (signature !== expectedSignature) {
        res.status(401).json({ error: "Invalid token signature" });
        return;
      }

      // Check token age (expire after 24 hours)
      const tokenAge = Date.now() - timestampNum;
      if (tokenAge > 24 * 60 * 60 * 1000) {
        // 24 hours
        res.status(401).json({ error: "Token expired" });
        return;
      }

      const user = await storage.getUser(userId);
      if (!user || !user.isActive) {
        res.status(401).json({ error: "Invalid or inactive user" });
        return;
      }

      req.user = {
        id: user.id,
        role: user.role,
        username: user.username,
        department: user.department,
      };
      next();
      return;
    }

    res.status(401).json({ error: "Authentication failed" });
  } catch (error) {
    res.status(401).json({ error: "Authentication failed" });
  }
};

// Role-based authorization middleware for financial/accounts access
const requireAccountsAccess = (
  req: AuthenticatedRequest,
  res: Response,
  next: NextFunction
): void => {
  if (!req.user) {
    res.status(401).json({ error: "Authentication required" });
    return;
  }

  const { role } = req.user;
  const allowedRoles = ["admin", "manager"]; // Only admin and manager can access financial reports

  if (!allowedRoles.includes(role)) {
    res.status(403).json({
      error: "Insufficient permissions",
      message: "Access to financial reports requires admin or manager role",
    });
    return;
  }

  next();
};

// Role-based authorization middleware for marketing metrics and admin operations
const requireMarketingAccess = (
  req: AuthenticatedRequest,
  res: Response,
  next: NextFunction
): void => {
  if (!req.user) {
    res.status(401).json({ error: "Authentication required" });
    return;
  }

  const { role } = req.user;
  const allowedRoles = ["admin", "manager"]; // Only admin and manager can access marketing metrics

  if (!allowedRoles.includes(role)) {
    res.status(403).json({
      error: "Insufficient permissions",
      message: "Access to marketing metrics requires admin or manager role",
    });
    return;
  }

  next();
};

// Combined middleware for reports access
const requireReportsAccess = [requireAuth, requireAccountsAccess];

// In-memory store to support Inventory Attendance demo flow
const inventoryAttendance: any[] = [];
const inMemoryMarketingLeaves: any[] = [];
const inMemoryInventoryLeaves: any[] = [];
const inMemoryInventoryTasks: any[] = [];
const inMemoryLogisticsShipments: any[] = [];
const inMemoryLogisticsTasks: any[] = [];

export async function registerRoutes(app: Express): Promise<Server> {
  // User registration endpoint
  app.post("/api/register", async (req, res) => {
    try {
      const data = registerSchema.parse(req.body);

      const existing = await storage.findUserByUsernameOrEmail(
        data.username,
        data.email
      );
      if (existing)
        return res
          .status(400)
          .json({ error: "Username or email already exists" });

      const hashedPassword = await bcrypt.hash(data.password, 12);

      const user = await storage.createUser({
        username: data.username,
        email: data.email,
        password: hashedPassword,
        firstName: data.firstName,
        lastName: data.lastName,
        department: data.department,
      });

      res.status(201).json({
        message: "Account created",
        user: { id: user.id, username: user.username, email: user.email },
      });
    } catch (err: any) {
      // Enhanced error logging for debugging
      console.error("/api/register error:", err);
      if (err instanceof z.ZodError) {
        return res
          .status(400)
          .json({ error: "Invalid input", details: err.errors });
      }
      // If it's a database error, try to include more info
      if (err?.code && err?.detail) {
        return res.status(500).json({
          error: "Registration failed",
          code: err.code,
          detail: err.detail,
          message: err.message,
        });
      }
      res.status(500).json({
        error: "Registration failed",
        details: err.message || String(err),
      });
    }
  });

  // Disable ETag to avoid 304 Not Modified on frequently-updated APIs
  app.set("etag", false);
  // Get all clients
  app.get("/api/clients", requireAuth, async (req, res) => {
    try {
      const customers = await storage.getCustomers();
      res.json(customers);
    } catch (error) {
      res
        .status(500)
        .json({ error: "Failed to fetch clients", details: error.message });
    }
  });
  // Clients CRUD
  app.post("/api/clients", requireAuth, async (req, res) => {
    try {
      // Use insertCustomerSchema for validation (from shared/schema)
      const { insertCustomerSchema } = await import("@shared/schema");
      const customerData = insertCustomerSchema.parse(req.body);
      const customer = await storage.createCustomer(customerData);
      res.status(201).json(customer);
    } catch (error) {
      if (error instanceof (await import("zod")).z.ZodError) {
        return res
          .status(400)
          .json({ error: "Invalid client data", details: error.errors });
      }
      res
        .status(500)
        .json({ error: "Failed to create client", details: error.message });
    }
  });
  // Normalize accidental double /api prefix from client (e.g., /api/api/...)
  app.use((req, _res, next) => {
    let u = req.url;
    // Fix double API prefixes and missing slash variants
    if (u.startsWith("/api/api/")) u = u.replace("/api/api/", "/api/");
    if (u === "/api/api") u = "/api";
    if (u.startsWith("/apiapi/")) u = u.replace("/apiapi/", "/api/");
    if (u.startsWith("/api%20")) u = u.replace("/api%20", "/api"); // handle stray encoded spaces
    // Strip trailing encoded spaces
    u = u.replace(/%20+$/g, "");
    req.url = u;
    next();
  });

  // Authentication endpoints (public routes)
  app.post("/api/auth/login", async (req, res) => {
    try {
      console.log("🔐 Login attempt received for username:", req.body.username);

      const { username, email, password } = req.body;
      if (!username && !email) {
        return res.status(400).json({ error: "Username or email is required" });
      }
      console.log("✅ Login data parsed successfully:", { username, email });

      const user = await storage.findUserByUsernameOrEmail(
        username || "",
        email || ""
      );
      console.log(
        "👤 User lookup result:",
        user ? `Found user: ${user.username} (${user.role})` : "No user found"
      );

      if (!user || !user.isActive) {
        console.log("❌ Login failed: Invalid user or inactive account");
        return res.status(401).json({ error: "Invalid credentials" });
      }

      console.log("🔑 Comparing passwords...");
      const validPassword = await bcrypt.compare(password, user.password);
      console.log(
        "🔐 Password comparison result:",
        validPassword ? "Valid" : "Invalid"
      );

      if (!validPassword) {
        console.log("❌ Login failed: Invalid password");
        return res.status(401).json({ error: "Invalid credentials" });
      }

      const jwtSecret = process.env.JWT_SECRET;
      const devTokenSecret = process.env.DEV_TOKEN_SECRET;
      const tokenSecret = jwtSecret || devTokenSecret;

      console.log("🔒 Authentication secret status:", {
        jwt: jwtSecret ? "Available" : "Missing",
        dev: devTokenSecret ? "Available" : "Missing",
        using: jwtSecret ? "JWT_SECRET" : "DEV_TOKEN_SECRET",
      });

      if (!tokenSecret) {
        console.error(
          "❌ CRITICAL: Neither JWT_SECRET nor DEV_TOKEN_SECRET is available"
        );
        throw new Error(
          "Authentication secret is required (JWT_SECRET or DEV_TOKEN_SECRET)"
        );
      }

      console.log("🎫 Generating JWT token...");
      const token = jwt.sign(
        { sub: user.id, role: user.role, username: user.username },
        tokenSecret,
        { expiresIn: "15m", algorithm: "HS256" }
      );

      console.log("✅ Login successful for user:", user.username);
      res.json({
        token,
        user: {
          id: user.id,
          username: user.username,
          role: user.role,
          department: user.department, // Ensure department is included
        },
      });
    } catch (error) {
      console.error("💥 Login error details:", {
        message: error instanceof Error ? error.message : String(error),
        stack: error instanceof Error ? error.stack : undefined,
        name: error instanceof Error ? error.name : typeof error,
      });

      if (error instanceof z.ZodError) {
        console.log("📝 Validation error:", error.errors);
        return res
          .status(400)
          .json({ error: "Invalid input", details: error.errors });
      }

      console.error("❌ Unexpected login error:", error);
      res.status(500).json({
        error: "Login failed",
        details: error instanceof Error ? error.message : "Unknown error",
      });
    }
  });

  // SECURITY: Role-based authorization middleware for admin-only operations
  const requireAdminAccess = (
    req: AuthenticatedRequest,
    res: Response,
    next: NextFunction
  ) => {
    if (!req.user) {
      return res.status(401).json({ error: "Authentication required" });
    }

    const { role } = req.user;
    const allowedRoles = ["admin"]; // Only admin can access user management

    if (!allowedRoles.includes(role)) {
      return res.status(403).json({
        error: "Insufficient permissions",
        message: "Access to user management requires admin role",
      });
    }

    next();
  };

  // SECURITY: Per-resource ownership authorization middleware
  const checkOwnership = (entityType: string) => {
    return async (
      req: AuthenticatedRequest,
      res: Response,
      next: NextFunction
    ): Promise<void> => {
      try {
        if (!req.user) {
          res.status(401).json({ error: "Authentication required" });
          return;
        }

        const { role } = req.user;

        // Admin and manager roles have full access
        if (role === "admin" || role === "manager") {
          next();
          return;
        }

        // For regular users, check ownership
        let entity;
        try {
          switch (entityType) {
            case "lead":
              entity = await storage.getLead(req.params.id);
              break;
            case "field_visit":
              entity = await storage.getFieldVisit(req.params.id);
              break;
            case "marketing_task":
              entity = await storage.getMarketingTask(req.params.id);
              break;
            case "marketingAttendance":
              entity = await storage.getMarketingAttendance(req.params.id);
              break;
            default:
              res.status(500).json({ error: "Unknown entity type" });
              return;
          }
        } catch (error) {
          res
            .status(404)
            .json({ error: `${entityType.replace("_", " ")} not found` });
          return;
        }

        if (!entity) {
          res
            .status(404)
            .json({ error: `${entityType.replace("_", " ")} not found` });
          return;
        }

        // Check if user owns the resource (assigned to them or created by them)
        const userId = req.user.id;
        const hasAccess =
          entity.assignedTo === userId ||
          entity.createdBy === userId ||
          entity.userId === userId;

        if (!hasAccess) {
          res.status(403).json({
            error: "Access denied",
            message: "You can only access your own records",
          });
          return;
        }

        next();
      } catch (error) {
        res.status(500).json({ error: "Failed to verify ownership" });
      }
    };
  };

  // Admin API routes (secured, admin only)
  registerAdminRoutes(app);

  // Users Routes - SECURED: Role-based scoping for user access
  app.get("/api/users", requireAuth, async (req, res) => {
    try {
      const userRole = req.user!.role;
      const currentUserId = req.user!.id;

      let users = await storage.getUsers();

      // Apply role-based filtering
      if (userRole === "admin") {
        // Admins can see all users with full details
        res.json(users);
      } else if (userRole === "manager") {
        // Managers can see all users but with limited details
        const filteredUsers = users.map((user) => ({
          id: user.id,
          firstName: user.firstName,
          lastName: user.lastName,
          username: user.username,
          email: user.email,
          role: user.role,
          department: user.department,
        }));
        res.json(filteredUsers);
      } else {
        // Regular employees can see basic user info for team assignments and views
        const filteredUsers = users.map((user) => ({
          id: user.id,
          firstName: user.firstName,
          lastName: user.lastName,
          username: user.username,
          role: user.role,
          department: user.department,
        }));
        res.json(filteredUsers);
      }
    } catch (error) {
      console.error("GET /api/users failed:", error);
      res.status(500).json({
        error: "Failed to fetch users",
        details: error instanceof Error ? error.message : String(error),
      });
    }
  });

  app.get(
    "/api/users/:id",
    requireAuth,
    requireAdminAccess,
    async (req, res) => {
      try {
        const user = await storage.getUser(req.params.id);
        if (!user) {
          return res.status(404).json({ error: "User not found" });
        }
        res.json(user);
      } catch (error) {
        res.status(500).json({ error: "Failed to fetch user" });
      }
    }
  );

  app.post("/api/users", requireAuth, requireAdminAccess, async (req, res) => {
    try {
      const userData = userCreateSchema.parse(req.body);

      // Hash password (required)
      userData.password = await bcrypt.hash(userData.password, 12);

      const user = await storage.createUser(userData);
      await storage.createActivity({
        userId: user.id,
        action: "CREATE_USER",
        entityType: "user",
        entityId: user.id,
        details: `Created user: ${user.firstName} ${user.lastName}`,
      });
      res.status(201).json(user);
    } catch (error) {
      if (error instanceof z.ZodError) {
        return res
          .status(400)
          .json({ error: "Invalid user data", details: error.errors });
      }
      console.error("POST /api/users failed:", error);
      res.status(500).json({
        error: "Failed to create user",
        details: error instanceof Error ? error.message : String(error),
      });
    }
  });

  app.put(
    "/api/users/:id",
    requireAuth,
    requireAdminAccess,
    async (req, res) => {
      try {
        const userData = userInsertSchema.partial().parse(req.body);

        // Hash password if provided
        if (userData.password) {
          userData.password = await bcrypt.hash(userData.password, 12);
        }

        const user = await storage.updateUser(req.params.id, userData);
        await storage.createActivity({
          userId: user.id,
          action: "UPDATE_USER",
          entityType: "user",
          entityId: user.id,
          details: `Updated user: ${user.firstName} ${user.lastName}`,
        });
        res.json(user);
      } catch (error) {
        res.status(500).json({ error: "Failed to update user" });
      }
    }
  );

  app.delete(
    "/api/users/:id",
    requireAuth,
    requireAdminAccess,
    async (req, res) => {
      try {
        await storage.deleteUser(req.params.id);
        res.status(204).send();
      } catch (error) {
        res.status(500).json({ error: "Failed to delete user" });
      }
    }
  );

  // Products Routes
  app.get("/api/products", async (_req: Request, res: Response) => {
    try {
      const rows = await db.select().from(products);
      res.json(rows); // send DB rows as JSON
    } catch (error) {
      console.error("Error fetching products:", error);
      res.status(500).json([]);
    }
  });

  // Suppliers CRUD
  // Suppliers Routes
  app.get(
    "/api/suppliers",
    requireAuth,
    async (req: Request, res: Response) => {
      try {
        const allSuppliers = await db.select().from(suppliers);
        res.status(200).json(allSuppliers);
      } catch (error: any) {
        console.error("Error fetching suppliers:", error);
        res
          .status(500)
          .json({ error: "Failed to fetch suppliers", details: error.message });
      }
    }
  );

  app.post("/api/suppliers", async (req: Request, res: Response) => {
    try {
      const body = req.body;

      const supplierData = {
        name: body.name,
        email: body.contactEmail, // map frontend key to DB column
        phone: body.contactPhone, // map frontend key to DB column
        address: body.address || null,
        city: body.city || null,
        state: body.state || null,
        zipCode: body.zipCode || null,
        country: body.country || "India",
        gstNumber: body.gstNumber || null,
        panNumber: body.panNumber || null,
        companyType: body.companyType || "company",
        contactPerson: body.contactPerson || null,
        website: body.website || null,
        creditLimit: body.creditLimit || null,
      };

      const [supplier] = await db
        .insert(suppliers)
        .values({
          id: uuidv4(),
          ...supplierData,
        })
        .returning();

      res.status(201).json(supplier);
    } catch (error: any) {
      console.error("Error creating supplier:", error);
      res
        .status(500)
        .json({ error: "Failed to create supplier", details: error.message });
    }
  });

  app.put("/api/suppliers/:id", requireAuth, async (req, res) => {
    try {
      const id = req.params.id;
      const updateData = req.body;
      const supplier = await storage.updateSupplier(id, updateData);
      res.json(supplier);
    } catch (error: any) {
      res.status(400).json({
        error: "Failed to update supplier",
        details: error.errors || error.message,
      });
    }
  });

  app.delete("/api/suppliers/:id", requireAuth, async (req, res) => {
    try {
      const id = req.params.id;
      await storage.deleteSupplier(id);
      res.status(204).end();
    } catch (error: any) {
      res.status(400).json({
        error: "Failed to delete supplier",
        details: error.errors || error.message,
      });
    }
  });

  // Vendor communications
  app.get("/api/vendor-communications", requireAuth, async (_req, res) => {
    try {
      const rows = await db.select().from(vendorCommunications);
      res.json(rows);
    } catch (e) {
      res.json([]);
    }
  });

  // Stock transactions (stubbed)
  app.get("/api/stock-transactions", requireAuth, async (_req, res) => {
    try {
      const rows = await db
        .select()
        .from(stockTransactions)
        .orderBy(desc(stockTransactions.id)); // order by id, or createdAt if you have
      res.json(rows);
    } catch (error) {
      console.error("Error fetching stock transactions:", error);
      res.status(500).json({ error: "Failed to fetch stock transactions" });
    }
  });

  // Reorder points (stubbed)
  app.get("/api/reorder-points", requireAuth, async (_req, res) => {
    // TODO: implement when reorderPoints table is added
    res.json([]);
  });

  // Inventory tasks (in-memory for now)
  app.get("/api/inventory-tasks", requireAuth, async (_req, res) => {
    try {
      // Return most recent first
      const rows = [...inMemoryInventoryTasks].sort(
        (a, b) =>
          new Date(b.createdAt).getTime() - new Date(a.createdAt).getTime()
      );
      res.json(rows);
    } catch (e) {
      res.json([]);
    }
  });

  // Create inventory task
  app.post(
    "/api/inventory-tasks",
    requireAuth,
    async (req: AuthenticatedRequest, res) => {
      try {
        const body = req.body || {};
        const title = typeof body.title === "string" ? body.title.trim() : "";
        if (!title) {
          res.status(400).json({ error: "title is required" });
          return;
        }
        const description =
          typeof body.description === "string" ? body.description.trim() : "";
        const assignedTo =
          typeof body.assignedTo === "string" ? body.assignedTo.trim() : "";
        const priority =
          typeof body.priority === "string" ? body.priority : "medium";
        const category =
          typeof body.category === "string" ? body.category : "general";
        const dueDate = body.dueDate
          ? new Date(body.dueDate).toISOString()
          : new Date().toISOString();

        const rec = {
          id: "task-" + Date.now(),
          title,
          description,
          assignedTo,
          status: "new",
          priority,
          dueDate,
          category,
          createdAt: new Date().toISOString(),
          createdBy: req.user?.id || null,
          notes: "",
          timeSpent: null,
          completedAt: null,
        };

        inMemoryInventoryTasks.push(rec);
        res.status(201).json(rec);
      } catch (e) {
        res.status(500).json({ error: "Failed to create task" });
      }
    }
  );

  // Update inventory task status/details
  app.put(
    "/api/inventory-tasks/:id",
    requireAuth,
    async (req: AuthenticatedRequest, res) => {
      try {
        const id = String(req.params.id);
        const idx = inMemoryInventoryTasks.findIndex(
          (t) => String(t.id) === id
        );
        if (idx === -1) {
          res.status(404).json({ error: "Task not found" });
          return;
        }
        const body = req.body || {};
        const patch: any = {};
        if (typeof body.status === "string") patch.status = body.status;
        if (typeof body.notes === "string") patch.notes = body.notes;
        if (body.timeSpent != null && !Number.isNaN(Number(body.timeSpent)))
          patch.timeSpent = Number(body.timeSpent);
        if (body.completedAt != null)
          patch.completedAt = body.completedAt
            ? new Date(body.completedAt).toISOString()
            : null;
        patch.updatedAt = new Date().toISOString();

        inMemoryInventoryTasks[idx] = {
          ...inMemoryInventoryTasks[idx],
          ...patch,
        };
        res.json(inMemoryInventoryTasks[idx]);
      } catch (e) {
        res.status(500).json({ error: "Failed to update task" });
      }
    }
  );

  // File uploads (generic upload URL)
  // app.post("/api/objects/upload", requireAuth, async (_req, res) => {
  //   try {
  //     const objectStorage = new ObjectStorageService();
  //     const uploadURL = await objectStorage.getObjectEntityUploadURL();
  //     res.json({ uploadURL });
  //   } catch (e) {
  //     res.status(500).json({ error: "Failed to get upload URL", details: e.message});
  //   }
  // });
  // File uploads (generic upload URL) - Mocked for local development
  app.post("/api/objects/upload", requireAuth, async (_req, res) => {
    // --- START: Mocking Object Storage for Local Development ---
    if (process.env.NODE_ENV === "development") {
      // Return a dummy URL that the frontend can handle gracefully
      // In a real scenario, this would be replaced by a call to the actual ObjectStorageService
      res.json({
        uploadURL: "http://localhost:5000/mock-upload-url", // This is a fake URL
        message:
          "File upload is mocked in development mode. No actual upload occurs.",
      });
      return; // Exit early, don't proceed to ObjectStorageService
    }
    // --- END: Mocking ---

    try {
      const objectStorage = new ObjectStorageService();
      const uploadURL = await objectStorage.getObjectEntityUploadURL();
      res.json({ uploadURL });
    } catch (e) {
      // This will now only catch errors when NOT in development mode
      // or if the development check fails unexpectedly
      console.error("Object storage error:", e);
      res
        .status(500)
        .json({ error: "Failed to get upload URL", details: e.message });
    }
  });

  // app.post("/api/outbound-quotations", requireAuth, async (req, res) => {
  //   try {
  //     const { insertOutboundQuotationSchema } = await import("@shared/schema");
  //     const data = insertOutboundQuotationSchema
  //       .partial({ customerId: true })
  //       .parse(req.body); // ← allow optional customerId
  //     const quotation = await storage.insertOutboundQuotationSchema(data);
  //     res.status(201).json(quotation);
  //   } catch (error) {
  //     if (error instanceof z.ZodError) {
  //       return res
  //         .status(400)
  //         .json({ error: "Invalid quotation data", details: error.errors });
  //     }
  //     res.status(500).json({ error: "Failed to create quotation" });
  //   }
  // });

  // Quotations and invoices lists
 
app.post("/api/outbound-quotations", requireAuth, async (req, res) => {
  try {
    console.log("🐛 [DEBUG] POST /api/outbound-quotations - Request received");
    console.log("🐛 [DEBUG] req.body:", req.body);
    console.log("🐛 [DEBUG] req.user:", req.user);

    const { insertOutboundQuotationSchema } = await import("@shared/schema");
    console.log("🐛 [DEBUG] About to parse request body with Zod schema");
    const parsedData = insertOutboundQuotationSchema.partial({ customerId: true }).parse(req.body);
    console.log("🐛 [DEBUG] Parsed data from Zod:", parsedData);

    // Convert types for database
    const data = {
  ...parsedData,
  // Remove this line:
  // customerId: parsedData.customerId ? Number(parsedData.customerId) : null,
  // Just keep customerId as the UUID string from the frontend
  customerId: parsedData.customerId || null, // Ensure it's null if empty string
  // ... (rest of your conversions for dates, amounts, userId are fine)
  quotationDate: new Date(parsedData.quotationDate),
  validUntil: parsedData.validUntil ? new Date(parsedData.validUntil) : null,
  subtotalAmount: parseFloat(parsedData.subtotalAmount),
  taxAmount: parsedData.taxAmount ? parseFloat(parsedData.taxAmount) : 0,
  discountAmount: parsedData.discountAmount ? parseFloat(parsedData.discountAmount) : 0,
  totalAmount: parseFloat(parsedData.totalAmount),
  userId: process.env.NODE_ENV === "development"
    ? '79c36f2b-237a-4ba6-a4b3-a12fc8a18446'
    : req.user?.id || '79c36f2b-237a-4ba6-a4b3-a12fc8a18446',
};

    // --- LOGGING ADDED HERE ---
    console.log("🐛 [DEBUG] Final 'data' object before storage call:", JSON.stringify(data, null, 2));
    console.log("🐛 [DEBUG] typeof data.userId:", typeof data.userId, "value:", data.userId);
    console.log("🐛 [DEBUG] typeof data.customerId:", typeof data.customerId, "value:", data.customerId);
    // --- END LOGGING ---

    // ✅ FIXED: Call the correct method on storage
    console.log("🐛 [DEBUG] Calling storage.createOutboundQuotation with data...");
    const quotation = await storage.createOutboundQuotation(data);
    console.log("🐛 [DEBUG] Storage call successful, returning quotation:", quotation);
    res.status(201).json(quotation);
  } catch (error) {
    console.error("💥 [ERROR] Failed to create outbound quotation:", error);
    if (error instanceof z.ZodError) {
      console.error("🐛 [ZOD ERROR] Zod validation failed:", error.errors);
      return res.status(400).json({ error: "Invalid quotation data", details: error.errors });
    }
    console.error("🐛 [GENERIC ERROR] Non-Zod error occurred");
    res.status(500).json({ error: "Failed to create quotation", details: error.message });
  }
});
 

app.get("/api/outbound-quotations", requireAuth, async (req, res) => {
  try {
    console.log("🐛 [DEBUG] GET /api/outbound-quotations - Request received");

    // --- STEP 1: Perform LEFT JOIN with flattened selection ---
    // Select fields individually from both tables to avoid Drizzle nesting error
    const rows = await db
      .select({
        // --- Fields from outboundQuotations ---
        id: outboundQuotations.id,
        quotationNumber: outboundQuotations.quotationNumber,
        customerId: outboundQuotations.customerId,
        userId: outboundQuotations.userId,
        status: outboundQuotations.status,
        quotationDate: outboundQuotations.quotationDate,
        validUntil: outboundQuotations.validUntil,
        jobCardNumber: outboundQuotations.jobCardNumber,
        partNumber: outboundQuotations.partNumber,
        subtotalAmount: outboundQuotations.subtotalAmount,
        taxAmount: outboundQuotations.taxamount, // DB column name
        discountAmount: outboundQuotations.discountamount, // DB column name
        totalAmount: outboundQuotations.totalamount, // DB column name
        paymentTerms: outboundQuotations.paymentterms, // DB column name
        deliveryTerms: outboundQuotations.deliveryterms, // DB column name
        notes: outboundQuotations.notes,
        ifscCode: outboundQuotations.ifscCode,
        createdAt: outboundQuotations.createdAt,
        updatedAt: outboundQuotations.updatedAt,
        // --- Fields from customers (joined table) ---
        // Aliased to prevent conflicts and identify for nesting
        customerId_join: customers.id, // Alias for customer ID
        customerName_join: customers.name,
        customerEmail_join: customers.email,
        customerPhone_join: customers.phone,
        // Add other customer fields if needed later
      })
      .from(outboundQuotations)
      .leftJoin(customers, eq(outboundQuotations.customerId, customers.id)); // Join condition

    console.log(`🐛 [DEBUG] Fetched ${rows.length} raw rows from DB`);

    // --- STEP 2: Transform flat result into nested structure ---
    const transformedRows = rows.map(row => {
      // Check if customer data was joined (customerId_join will be non-null)
      const hasCustomer = row.customerId_join !== null && row.customerId_join !== undefined;

      return {
        // --- Spread outboundQuotations fields ---
        id: row.id,
        quotationNumber: row.quotationNumber,
        customerId: row.customerId,
        userId: row.userId,
        status: row.status,
        quotationDate: row.quotationDate,
        validUntil: row.validUntil,
        jobCardNumber: row.jobCardNumber,
        partNumber: row.partNumber,
        subtotalAmount: row.subtotalAmount,
        taxAmount: row.taxAmount,
        discountAmount: row.discountAmount,
        totalAmount: row.totalAmount,
        paymentTerms: row.paymentTerms,
        deliveryTerms: row.deliveryTerms,
        notes: row.notes,
        ifscCode: row.ifscCode,
        createdAt: row.createdAt,
        updatedAt: row.updatedAt,
        // --- Conditionally create nested 'customer' object ---
        customer: hasCustomer ? {
          id: row.customerId_join,
          name: row.customerName_join,
          email: row.customerEmail_join,
          phone: row.customerPhone_join,
          // Map other customer fields as needed
        } : null // Or {} if preferred
      };
    });

    console.log(`🐛 [DEBUG] Transformed ${transformedRows.length} rows for response`);
    res.json(transformedRows);
  } catch (error) {
    // --- STEP 3: Robust Error Handling ---
    console.error("💥 [ERROR] Failed to fetch outbound quotations with JOIN:", error);
    // Fallback to simple fetch to maintain API availability
    try {
        console.log("🐛 [DEBUG] Falling back to simple outbound_quotations fetch...");
        const fallbackRows = await db.select().from(outboundQuotations);
        res.json(fallbackRows);
    } catch (fallbackError) {
        console.error("💥 [ERROR] Fallback fetch also failed:", fallbackError);
        res.status(500).json({ error: "Failed to fetch outbound quotations", details: error.message });
    }
  }});

  
app.put("/api/outbound-quotations/:id", requireAuth, async (req, res) => {
  try {
    const { insertOutboundQuotationSchema } = await import("@shared/schema");
    const parsedData = insertOutboundQuotationSchema.partial().parse(req.body);

    // --- PREPARE DATA FOR DATABASE UPDATE ---
    const updateData: any = {};
    // Handle Date Fields
    if (parsedData.quotationDate !== undefined) {
        updateData.quotationDate = parsedData.quotationDate === null ? null :
          (parsedData.quotationDate instanceof Date ? parsedData.quotationDate : new Date(parsedData.quotationDate));
    }
    if (parsedData.validUntil !== undefined) {
        updateData.validUntil = parsedData.validUntil === null ? null :
          (parsedData.validUntil instanceof Date ? parsedData.validUntil : new Date(parsedData.validUntil));
    }
    // Handle UUID/String Fields
    if (parsedData.customerId !== undefined) {
        updateData.customerId = parsedData.customerId || null;
    }
    if (parsedData.userId !== undefined) {
        updateData.userId = parsedData.userId || null; // Or derive from req.user if needed
    }
    // Handle Numeric Fields
    const numericFields = ['subtotalAmount', 'taxAmount', 'discountAmount', 'totalAmount'] as const;
    for (const field of numericFields) {
        if (parsedData[field] !== undefined) {
             updateData[field] = typeof parsedData[field] === 'string' ? parseFloat(parsedData[field]) : parsedData[field];
        }
    }
    // Handle Optional String Fields (including status)
    const optionalStringFields = [
        'quotationNumber', 'status', 'jobCardNumber', 'partNumber',
        'paymentTerms', 'deliveryTerms', 'notes', 'warrantyTerms',
        'specialTerms', 'bankName', 'accountNumber', 'ifscCode'
    ] as const;
    for (const field of optionalStringFields) {
        if (field in parsedData) {
             // @ts-ignore - Dynamic assignment
            updateData[field] = parsedData[field];
        }
    }
    // Set updated timestamp
    updateData.updatedAt = new Date();

    // --- PERFORM THE UPDATE ---
    const updatedQuotation = await storage.updateOutboundQuotation(req.params.id, updateData);

    // --- CREATE ACTIVITY LOG ---
    await storage.createActivity({
      userId: updatedQuotation.userId,
      action: "UPDATE_OUTBOUND_QUOTATION",
      entityType: "outbound_quotation",
      entityId: updatedQuotation.id,
      details: `Updated outbound quotation: ${updatedQuotation.quotationNumber}`,
    });

    // --- SEND RESPONSE ---
    res.json(updatedQuotation);

  } catch (error: any) {
    if (error instanceof z.ZodError) {
      return res.status(400).json({ error: "Invalid quotation data", details: error.errors });
    }
    console.error("Failed to update outbound quotation:", error);
    res.status(500).json({ error: "Failed to update outbound quotation", details: error.message });
  }
});

app.get("/api/outbound-quotations/:id/pdf", requireAuth, async (req, res) => {
  try {
    console.log(`🐛 [ROUTE] GET /api/outbound-quotations/${req.params.id}/pdf - Request received (Stream version)`);

    const quotation = await storage.getOutboundQuotation(req.params.id);
    if (!quotation) {
      console.warn(`🐛 [ROUTE] GET /api/outbound-quotations/${req.params.id}/pdf - Quotation not found`);
      return res.status(404).json({ error: "Quotation not found" });
    }

    console.log(`🐛 [ROUTE] GET /api/outbound-quotations/${req.params.id}/pdf - Generating PDF stream...`);
    const pdfStream: Readable = await generateOutboundQuotationPdf(quotation); // Expecting a stream

    const filename = `Quotation_${quotation.quotationNumber}.pdf`;
    res.setHeader('Content-Type', 'application/pdf');
    res.setHeader('Content-Disposition', `attachment; filename="${filename}"`);

    console.log(`🐛 [ROUTE] GET /api/outbound-quotations/${req.params.id}/pdf - Piping PDF stream to response`);
    pdfStream.pipe(res); // Pipe the stream directly to the response

    pdfStream.on('end', () => {
      console.log(`🐛 [ROUTE] GET /api/outbound-quotations/${req.params.id}/pdf - PDF stream ended successfully`);
    });

    pdfStream.on('error', (err) => {
      console.error(`💥 [ROUTE] GET /api/outbound-quotations/${req.params.id}/pdf - Error in PDF stream:`, err);
      if (!res.headersSent) {
        res.status(500).json({ error: "Failed to generate quotation PDF", details: err.message });
      }
    });

  } catch (error) {
    console.error(`💥 [ROUTE] GET /api/outbound-quotations/${req.params.id}/pdf - Error generating PDF:`, error);
    if (!res.headersSent) {
      res.status(500).json({ error: "Failed to generate quotation PDF", details: error.message });
    }
  }
});

  // Inbound Quotations Routes
  app.get("/api/inbound-quotations", async (req, res) => {
    try {
      const quotations = await storage.getInboundQuotations();
      res.json(quotations);
    } catch (error) {
      res.status(500).json({
        error: "Failed to fetch inbound quotations",
        details: error.message,
      });
    }
  });

  app.get("/api/inbound-quotations/:id", async (req, res) => {
    try {
      const quotation = await storage.getInboundQuotation(req.params.id);
      if (!quotation) {
        return res.status(404).json({ error: "Inbound quotation not found" });
      }
      res.json(quotation);
    } catch (error) {
      res.status(500).json({ error: "Failed to fetch inbound quotation" });
    }
  });

  app.post("/api/inbound-quotations", requireAuth, async (req, res) => {
    try {
      const { insertInboundQuotationSchema } = await import("@shared/schema");

      // Pre-process req.body to remove null values for optional fields
      // This ensures Zod validation passes if fields are explicitly sent as null
      const requestBody = { ...req.body };
      if (requestBody.attachmentPath === null) {
        delete requestBody.attachmentPath; // Remove the key if value is null
      }
      if (requestBody.attachmentName === null) {
        delete requestBody.attachmentName; // Remove the key if value is null
      }

      const parsedData = insertInboundQuotationSchema.parse(requestBody); // ✅ Parse the cleaned object

      // Convert types for database
      const data = {
        ...parsedData,
        // ✅ Convert dates from string to Date object
        quotationDate: new Date(parsedData.quotationDate),
        validUntil: parsedData.validUntil
          ? new Date(parsedData.validUntil)
          : null,
        // ✅ Convert amount from string to number
        totalAmount: parseFloat(parsedData.totalAmount),
        // ✅ Use a valid UUID for userId in development mode
        userId:
          process.env.NODE_ENV === "development"
            ? "79c36f2b-237a-4ba6-a4b3-a12fc8a18446" // ← Your valid user ID
            : req.user?.id || "79c36f2b-237a-4ba6-a4b3-a12fc8a18446",
      };

      const quotation = await storage.createInboundQuotation(data);
      await storage.createActivity({
        userId: quotation.userId,
        action: "CREATE_INBOUND_QUOTATION",
        entityType: "inbound_quotation",
        entityId: quotation.id,
        details: `Created inbound quotation: ${quotation.quotationNumber}`,
      });
      res.status(201).json(quotation);
    } catch (error) {
      if (error instanceof z.ZodError) {
        return res
          .status(400)
          .json({ error: "Invalid quotation data", details: error.errors });
      }
      console.error("Failed to create inbound quotation:", error);
      res.status(500).json({
        error: "Failed to create inbound quotation",
        details: error.message,
      }); // Include details
    }
  });

  app.put(
    "/api/inbound-quotations/:id/attachment",
    requireAuth,
    async (req, res) => {
      try {
        const { id } = req.params;
        const { attachmentPath, attachmentName } = req.body; // These come from the frontend after direct upload

        if (!attachmentPath) {
          return res.status(400).json({ error: "attachmentPath is required" });
        }

        // Validate the ID format if necessary (e.g., if it's expected to be an integer)
        // const quotationId = parseInt(id, 10);
        // if (isNaN(quotationId)) {
        //   return res.status(400).json({ error: "Invalid quotation ID format" });
        // }

        // Update the quotation record with the attachment path
        // You'll need an `updateInboundQuotation` method in your storage class
        const updatedQuotation = await storage.updateInboundQuotation(id, {
          attachmentPath: attachmentPath,
          attachmentName: attachmentName, // Optional
        });

        if (!updatedQuotation) {
          return res.status(404).json({ error: "Inbound quotation not found" });
        }

        res.json(updatedQuotation);
      } catch (error) {
        console.error(
          "Failed to update inbound quotation with attachment:",
          error
        );
        res.status(500).json({
          error: "Failed to update inbound quotation with attachment",
          details: error.message,
        });
      }
    }
  );

  app.put("/api/inbound-quotations/:id", async (req, res) => {
    try {
      const quotationData = insertInboundQuotationSchema
        .partial()
        .parse(req.body);
      const quotation = await storage.updateInboundQuotation(
        req.params.id,
        quotationData
      );
      await storage.createActivity({
        userId: quotation.userId,
        action: "UPDATE_INBOUND_QUOTATION",
        entityType: "inbound_quotation",
        entityId: quotation.id,
        details: `Updated inbound quotation: ${quotation.quotationNumber}`,
      });
      res.json(quotation);
    } catch (error) {
      res.status(500).json({ error: "Failed to update inbound quotation" });
    }
  });


// Invoice Routes
app.get("/api/invoices", requireAuth, async (_req, res) => {
  try {
    console.log("🐛 [ROUTE] GET /api/invoices - Request received");

    // --- Call the new storage method ---
    const invoices = await storage.getInvoices();

    console.log(`🐛 [ROUTE] GET /api/invoices - Returning ${invoices.length} invoices`);
    // --- Send the correctly structured data ---
    res.json(invoices);
  } catch (error) {
    // --- Handle errors from storage ---
    console.error("💥 [ROUTE] GET /api/invoices - Error fetching invoices:", error);
    res.status(500).json({ error: "Failed to fetch invoices", details: error.message });
  }
});

app.get("/api/invoices/:id", requireAuth, async (req, res) => {
  try {
    const invoice = await storage.getInvoice(req.params.id);
    if (!invoice) {
      return res.status(404).json({ error: "Invoice not found" });
    }
    res.json(invoice);
  } catch (error) {
    console.error("Failed to fetch invoice:", error);
    res.status(500).json({ 
      error: "Failed to fetch invoice", 
      details: error instanceof Error ? error.message : "Unknown error" 
    });
  }
});

app.post("/api/invoices", requireAuth, async (req, res) => {
  try {
    const { insertInvoiceSchema } = await import("@shared/schema");
    const parsedData = insertInvoiceSchema.parse(req.body);

    // Convert types for database
    const data = {
      ...parsedData,
      customerId: parsedData.customerId ? Number(parsedData.customerId) : null,
      userId: req.user?.id || '79c36f2b-237a-4ba6-a4b3-a12fc8a18446',
      issuedAt: new Date(parsedData.issuedAt),
      dueDate: parsedData.dueDate ? new Date(parsedData.dueDate) : null,
      paidAt: parsedData.paidAt ? new Date(parsedData.paidAt) : null,
      subtotalAmount: parseFloat(parsedData.subtotalAmount),
      taxAmount: parsedData.taxAmount ? parseFloat(parsedData.taxAmount) : 0,
      discountAmount: parsedData.discountAmount ? parseFloat(parsedData.discountAmount) : 0,
      totalAmount: parseFloat(parsedData.totalAmount),
    };

    const invoice = await storage.createInvoice(data);
    
    await storage.createActivity({
      userId: invoice.userId,
      action: "CREATE_INVOICE",
      entityType: "invoice",
      entityId: invoice.id,
      details: `Created invoice: ${invoice.invoiceNumber}`,
    });
    
    res.status(201).json(invoice);
  } catch (error) {
    if (error instanceof z.ZodError) {
      return res.status(400).json({ 
        error: "Invalid invoice data", 
        details: error.errors 
      });
    }
    console.error("Failed to create invoice:", error);
    res.status(500).json({ 
      error: "Failed to create invoice", 
      details: error instanceof Error ? error.message : "Unknown error" 
    });
  }
});

app.put("/api/invoices/:id", requireAuth, async (req, res) => {
  try {
    const { insertInvoiceSchema } = await import("@shared/schema");
    const parsedData = insertInvoiceSchema.partial().parse(req.body);

    // Convert types for database
    const updateData = {
      ...parsedData,
      customerId: parsedData.customerId ? Number(parsedData.customerId) : null,
      userId: req.user?.id || '79c36f2b-237a-4ba6-a4b3-a12fc8a18446',
      issuedAt: parsedData.issuedAt ? new Date(parsedData.issuedAt) : undefined,
      dueDate: parsedData.dueDate ? new Date(parsedData.dueDate) : null,
      paidAt: parsedData.paidAt ? new Date(parsedData.paidAt) : null,
      subtotalAmount: parsedData.subtotalAmount ? parseFloat(parsedData.subtotalAmount) : undefined,
      taxAmount: parsedData.taxAmount ? parseFloat(parsedData.taxAmount) : undefined,
      discountAmount: parsedData.discountAmount ? parseFloat(parsedData.discountAmount) : undefined,
      totalAmount: parsedData.totalAmount ? parseFloat(parsedData.totalAmount) : undefined,
    };

    const invoice = await storage.updateInvoice(req.params.id, updateData);
    
    await storage.createActivity({
      userId: invoice.userId,
      action: "UPDATE_INVOICE",
      entityType: "invoice",
      entityId: invoice.id,
      details: `Updated invoice: ${invoice.invoiceNumber}`,
    });
    
    res.json(invoice);
  } catch (error) {
    if (error instanceof z.ZodError) {
      return res.status(400).json({ 
        error: "Invalid invoice data", 
        details: error.errors 
      });
    }
    console.error("Failed to update invoice:", error);
    res.status(500).json({ 
      error: "Failed to update invoice", 
      details: error instanceof Error ? error.message : "Unknown error" 
    });
  }
});

  // Purchase orders (stub)
  app.get("/api/purchase-orders", requireAuth, async (_req, res) => {
    res.json([]);
  });

  // Dashboard/Activities/Orders basic stubs for frontend expectations
  app.get("/api/dashboard/metrics", (_req, res) => {
    res.json({ totalUsers: 0, totalSales: 0, totalOrders: 0 });
  });

  // Marketing leave request - always available with DB fallback
  app.post(
    "/api/marketing-attendance/leave-request",
    requireAuth,
    async (req: AuthenticatedRequest, res) => {
      try {
        const { leaveType, startDate, endDate, reason } = req.body || {};
        if (!leaveType || !startDate || !endDate || !reason) {
          res.status(400).json({ error: "Missing required fields" });
          return;
        }
        // Try DB insert first
        try {
          const userIdVal = Number(req.user!.id);
          const [row] = await db
            .insert(leaveRequestsTable)
            .values({
              userId: Number.isFinite(userIdVal) ? userIdVal : null,
              leaveType,
              startDate: new Date(startDate),
              endDate: new Date(endDate),
              reason,
              status: "pending",
            })
            .returning();
          res.status(201).json(row);
          return;
        } catch (dbErr) {
          // Fall through to in-memory fallback
          // eslint-disable-next-line no-console
          console.warn(
            "Leave request DB insert failed, using in-memory fallback:",
            dbErr
          );
        }

        const rec = {
          id: "mem-" + Date.now(),
          userId: req.user!.id,
          leaveType,
          startDate: new Date(startDate).toISOString(),
          endDate: new Date(endDate).toISOString(),
          reason,
          status: "pending",
          createdAt: new Date().toISOString(),
          _fallback: true,
        };
        inMemoryMarketingLeaves.push(rec);
        res.status(201).json(rec);
      } catch (e) {
        res.status(500).json({ error: "Failed to submit leave request" });
      }
    }
  );
  // Inventory leave request - DB first, fallback to memory
  app.post(
    "/api/inventory/leave-request",
    requireAuth,
    async (req: AuthenticatedRequest, res) => {
      try {
        const { employeeName, leaveType, startDate, endDate, reason } =
          req.body || {};
        if (!employeeName || !leaveType || !startDate || !endDate || !reason) {
          res.status(400).json({ error: "Missing required fields" });
          return;
        }
        // Attempt DB insert into shared leaveRequests table
        try {
          const userIdVal = Number(req.user!.id);
          const [row] = await db
            .insert(leaveRequestsTable)
            .values({
              userId: Number.isFinite(userIdVal) ? userIdVal : null,
              leaveType,
              startDate: new Date(startDate),
              endDate: new Date(endDate),
              reason,
              status: "pending",
            })
            .returning();
          res.status(201).json(row);
          return;
        } catch (dbErr) {
          // eslint-disable-next-line no-console
          console.warn(
            "Inventory leave request DB insert failed, using in-memory fallback:",
            dbErr
          );
        }

        const rec = {
          id: "mem-" + Date.now(),
          employeeName,
          userId: req.user!.id,
          leaveType,
          startDate: new Date(startDate).toISOString(),
          endDate: new Date(endDate).toISOString(),
          reason,
          status: "pending",
          createdAt: new Date().toISOString(),
          _fallback: true,
        };
        inMemoryInventoryLeaves.push(rec);
        res.status(201).json(rec);
      } catch (e) {
        res.status(500).json({ error: "Failed to submit leave request" });
      }
    }
  );

  app.get("/api/activities", (_req, res) => {
    res.json([]);
  });
  app.get("/api/orders", (_req, res) => {
    res.json([]);
  });

  // Generic attendance for InventoryAttendance page (in-memory demo)
  // GET all attendance records
  const insertAttendanceSchema = z.object({
    userId: z.string().uuid(),
    action: z.enum(["check_in", "check_out"]),
    location: z.string(),
    timestamp: z.string().optional(),
    notes: z.string().optional(),
    department: z.string().optional(),
  });

  // GET attendance by userId
  app.get("/api/attendance/:userId", async (req, res) => {
    try {
      const records = await db
        .select()
        .from(attendance)
        .where({ userId: req.params.userId });
      res.status(200).json(records);
    } catch (error: any) {
      res
        .status(500)
        .json({ error: "Failed to fetch attendance", details: error.message });
    }
  });

  // POST attendance (check-in / check-out)
  app.post("/api/attendance", async (req, res) => {
    try {
      const { userId, username, action, location, notes } = req.body;

      // Must have either userId or username, plus action and location
      if ((!userId && !username) || !action || !location) {
        return res
          .status(400)
          .json({ error: "userId or username, action, location are required" });
      }

      // 1️⃣ Get user from database if userId not provided
      let user = null;
      if (userId) {
        [user] = await db.select().from(users).where({ id: userId });
      } else {
        [user] = await db.select().from(users).where({ username });
      }

      if (!user) {
        return res.status(404).json({ error: "User not found" });
      }

      const resolvedUserId = user.id; // Always use ID internally

      // 2️⃣ Determine timestamps
      const timestamp = new Date();

      if (action === "check_in") {
        const [record] = await db
          .insert(attendance)
          .values({
            id: uuidv4(),
            userId: resolvedUserId,
            date: timestamp,
            checkIn: timestamp,
            location,
            status: "present",
            notes: notes || null,
          })
          .returning();
        return res.status(201).json(record);
      }

      if (action === "check_out") {
        const [existing] = await db
          .select()
          .from(attendance)
          .where({ userId: resolvedUserId })
          .orderBy("date", "desc")
          .limit(1);

        if (!existing || existing.checkOut) {
          return res.status(400).json({ error: "No active check-in found" });
        }

        const [updated] = await db
          .update(attendance)
          .set({ checkOut: timestamp })
          .where({ id: existing.id })
          .returning();

        return res.json(updated);
      }

      res.status(400).json({ error: "Unknown action" });
    } catch (error: any) {
      console.error("Error recording attendance:", error);
      res
        .status(500)
        .json({ error: "Failed to record attendance", details: error.message });
    }
  });

  // PUT update attendance by ID
  app.put("/api/attendance/:id", async (req, res) => {
    try {
      const data = insertAttendanceSchema.partial().parse(req.body);
      const timestamp = data.timestamp ? new Date(data.timestamp) : undefined;

      const [updated] = await db
        .update(attendance)
        .set({
          location: data.location,
          notes: data.notes,
          checkIn: data.action === "check_in" ? timestamp : undefined,
          checkOut: data.action === "check_out" ? timestamp : undefined,
        })
        .where({ id: req.params.id })
        .returning();

      if (!updated)
        return res.status(404).json({ error: "Attendance record not found" });
      res.status(200).json(updated);
    } catch (error: any) {
      if (error instanceof z.ZodError) {
        return res
          .status(400)
          .json({ error: "Invalid attendance data", details: error.errors });
      }
      res
        .status(500)
        .json({ error: "Failed to update attendance", details: error.message });
    }
  });

  // DELETE attendance by ID
  app.delete("/api/attendance/:id", async (req, res) => {
    try {
      await db.delete(attendance).where({ id: req.params.id });
      res.status(204).send();
    } catch (error: any) {
      res
        .status(500)
        .json({ error: "Failed to delete attendance", details: error.message });
    }
  });

  // Account-specific Attendance with filters (requires auth)
  app.get("/api/account-attendance", requireAuth, async (req, res) => {
    try {
      const { startDate, endDate, department } = req.query;

      let query = db.select().from(attendance);

      if (startDate)
        query = query.where("date", ">=", new Date(startDate as string));
      if (endDate)
        query = query.where("date", "<=", new Date(endDate as string));
      if (department)
        query = query.where("department", "=", department as string);

      const records = await query;
      res.status(200).json(records);
    } catch (error: any) {
      res.status(500).json({
        error: "Failed to fetch account attendance records",
        details: error.message,
      });
    }
  });
  // Accounts metrics and lists (stubs to satisfy UI)
  app.get("/api/accounts/dashboard-metrics", requireAuth, async (_req, res) => {
    res.json({
      totalReceivables: 0,
      totalPayables: 0,
      invoicesDue: 0,
      avgDaysToPay: 0,
    });
  });
  app.get("/api/accounts/cash-flow-summary", requireAuth, async (_req, res) => {
    res.json({ inflow: 0, outflow: 0, net: 0 });
  });
  app.get("/api/accounts/payables-total", requireAuth, async (_req, res) => {
    res.json({ total: 0 });
  });
  app.get("/api/accounts/receivables-total", requireAuth, async (_req, res) => {
    res.json({ total: 0 });
  });
  app.get("/api/accounts-payables", requireAuth, async (_req, res) => {
    res.json([]);
  });
  app.get("/api/accounts-payables/overdue", requireAuth, async (_req, res) => {
    res.json([]);
  });
  app.get("/api/accounts-receivables", requireAuth, async (_req, res) => {
    res.json([]);
  });
  app.get(
    "/api/accounts-receivables/overdue",
    requireAuth,
    async (_req, res) => {
      res.json([]);
    }
  );
  app.get("/api/bank-accounts", requireAuth, async (_req, res) => {
    res.json([]);
  });
  app.get("/api/bank-accounts/active", requireAuth, async (_req, res) => {
    res.json([]);
  });
  app.get("/api/bank-accounts/default", requireAuth, async (_req, res) => {
    res.json(null);
  });
  app.get("/api/bank-transactions", requireAuth, async (_req, res) => {
    res.json([]);
  });
  app.get("/api/account-reminders", requireAuth, async (_req, res) => {
    res.json([]);
  });
  app.get("/api/account-tasks", requireAuth, async (_req, res) => {
    res.json([]);
  });

  // GST returns (stubs)
  app.get("/api/gst-returns", requireAuth, async (_req, res) => {
    res.json([]);
  });
  app.get("/api/gst-returns/status/:status", requireAuth, async (_req, res) => {
    res.json([]);
  });

  // Accounts Attendance (stubs to satisfy AccountsAttendance page)
  app.get("/api/account-attendance", requireAuth, async (_req, res) => {
    res.json([]);
  });
  app.get("/api/account-attendance/today", requireAuth, async (_req, res) => {
    res.json([]);
  });
  app.get("/api/account-attendance/metrics", requireAuth, async (_req, res) => {
    res.json({
      teamSize: 0,
      presentToday: 0,
      attendanceRate: 0,
      avgHours: 0,
      lateArrivalsThisWeek: 0,
    });
  });
  app.get("/api/account-attendance/summary", requireAuth, async (_req, res) => {
    res.json({});
  });

  // Generic reports list
  app.get("/api/reports", requireAuth, async (_req, res) => {
    res.json([]);
  });

  //

  // Lightweight marketing dashboard endpoints
  app.get("/api/marketing", requireAuth, async (_req, res) => {
    // Return hardcoded, realistic demo data for dashboard counters
    res.json({
      leads: {
        total: 128,
        active: 34,
        converted: 56,
        conversionRate: 43.8,
        monthlyNew: 12,
        pendingFollowUps: 7,
      },
      visits: {
        total: 42,
        completed: 28,
        today: 3,
        scheduled: 5,
        inProgress: 2,
        cancelled: 1,
        successRate: 66.7,
        weeklyCompleted: 12,
      },
      tasks: {
        total: 21,
        completed: 15,
        overdue: 2,
        today: 4,
        completionRate: 71.4,
      },
      attendance: {
        totalEmployees: 18,
        presentToday: 16,
      },
    });
  });

  app.get("/api/marketing/leads/metrics", requireAuth, async (_req, res) => {
    try {
      const [row] = await db
        .select({
          total: sql`COUNT(*)::integer`,
          active: sql`COUNT(CASE WHEN ${leads.status} IN ('new','contacted','in_progress') THEN 1 END)::integer`,
          converted: sql`COUNT(CASE WHEN ${leads.status} = 'converted' THEN 1 END)::integer`,
          monthlyNew: sql`COUNT(CASE WHEN EXTRACT(MONTH FROM ${leads.createdAt}) = EXTRACT(MONTH FROM NOW()) THEN 1 END)::integer`,
        })
        .from(leads);
      const total = Number(row?.total || 0);
      const converted = Number(row?.converted || 0);
      res.json({
        total,
        active: Number(row?.active || 0),
        converted,
        conversionRate: total > 0 ? (converted / total) * 100 : 0,
        monthlyNew: Number(row?.monthlyNew || 0),
        pendingFollowUps: 0,
      });
    } catch (e) {
      res.json({
        total: 0,
        active: 0,
        converted: 0,
        conversionRate: 0,
        monthlyNew: 0,
        pendingFollowUps: 0,
      });
    }
  });

  app.get("/api/field-visits/metrics", requireAuth, async (_req, res) => {
    try {
      const [row] = await db
        .select({
          total: sql`COUNT(*)::integer`,
          completed: sql`COUNT(CASE WHEN ${fieldVisits.status} = 'completed' THEN 1 END)::integer`,
          today: sql`COUNT(CASE WHEN DATE(${fieldVisits.plannedDate}) = DATE(NOW()) THEN 1 END)::integer`,
        })
        .from(fieldVisits);
      res.json({
        total: Number(row?.total || 0),
        completed: Number(row?.completed || 0),
        today: Number(row?.today || 0),
      });
    } catch (e) {
      res.json({ total: 0, completed: 0, today: 0 });
    }
  });

  app.get("/api/marketing/conversion-rates", requireAuth, async (_req, res) => {
    try {
      const [row] = await db
        .select({
          total: sql`COUNT(*)::integer`,
          converted: sql`COUNT(CASE WHEN ${leads.status} = 'converted' THEN 1 END)::integer`,
        })
        .from(leads);
      const total = Number(row?.total || 0);
      const converted = Number(row?.converted || 0);
      res.json({ conversionRate: total > 0 ? (converted / total) * 100 : 0 });
    } catch (e) {
      res.json({ conversionRate: 0 });
    }
  });

  app.get(
    "/api/marketing/visit-success-rates",
    requireAuth,
    async (_req, res) => {
      try {
        const [row] = await db
          .select({
            total: sql`COUNT(*)::integer`,
            completed: sql`COUNT(CASE WHEN ${fieldVisits.status} = 'completed' THEN 1 END)::integer`,
          })
          .from(fieldVisits);
        const total = Number(row?.total || 0);
        const completed = Number(row?.completed || 0);
        res.json({ successRate: total > 0 ? (completed / total) * 100 : 0 });
      } catch (e) {
        res.json({ successRate: 0 });
      }
    }
  );

  app.get("/api/marketing/team-performance", requireAuth, async (_req, res) => {
    try {
      const rows = await db
        .select({
          userId: marketingTasks.assignedToUserId,
          completed: sql`COUNT(CASE WHEN ${marketingTasks.status} = 'completed' THEN 1 END)::integer`,
        })
        .from(marketingTasks)
        .groupBy(marketingTasks.assignedToUserId);
      res.json(rows);
    } catch (e) {
      res.json([]);
    }
  });

  app.get("/api/marketing/leads", requireAuth, async (req, res) => {
    try {
      const { status, source, priority, assignedTo, search } = req.query;

      // Start query
      let query = db.select().from(leads);

      // Optional filters
      if (status) query = query.where({ status });
      if (source) query = query.where({ source });
      if (priority) query = query.where({ priority });
      if (assignedTo) query = query.where({ assignedTo });
      if (search) {
        query = query.where(
          sql`firstName ILIKE ${"%" + search + "%"} OR lastName ILIKE ${
            "%" + search + "%"
          }`
        );
      }

      const rows = await query;
      res.json(rows);
    } catch (err) {
      console.error("Error fetching leads:", err);
      res.status(500).json({ error: "Failed to fetch leads" });
    }
  });

  app.post("/api/marketing/leads", async (req, res) => {
    try {
      const {
        firstName,
        lastName,
        companyName,
        email,
        phone,
        alternatePhone,
        address,
        city,
        state,
        zipCode,
        country,
        source,
        sourceDetails,
        referredBy,
        requirementDescription,
        estimatedBudget,
      } = req.body;

      const validSources = [
        "other",
        "referral",
        "website",
        "email",
        "social_media",
      ];
      const leadSource = validSources.includes(source) ? source : "other";

      const [newLead] = await db
        .insert(leads)
        .values({
          firstName,
          lastName,
          companyName: companyName || null,
          email,
          phone,
          alternatePhone: alternatePhone || null,
          address: address || null,
          city: city || null,
          state: state || null,
          zipCode: zipCode || null,
          country: country || "India",
          source: leadSource,
          sourceDetails: sourceDetails || null,
          referredBy: referredBy || null,
          requirementDescription: requirementDescription || null,
          estimatedBudget: estimatedBudget ? parseFloat(estimatedBudget) : null,
        })
        .returning();

      res.status(201).json({ message: "Lead created", lead: newLead });
    } catch (err) {
      console.error("Error creating lead:", err);
      res.status(500).json({ error: "Failed to create lead" });
    }
  });

  app.get("/api/marketing-tasks/metrics", requireAuth, async (_req, res) => {
    try {
      const [row] = await db
        .select({
          total: sql`COUNT(*)::integer`,
          completed: sql`COUNT(CASE WHEN ${marketingTasks.status} = 'completed' THEN 1 END)::integer`,
          pending: sql`COUNT(CASE WHEN ${marketingTasks.status} = 'pending' THEN 1 END)::integer`,
        })
        .from(marketingTasks);
      res.json({
        total: Number((row as any)?.total || 0),
        completed: Number((row as any)?.completed || 0),
        pending: Number((row as any)?.pending || 0),
      });
    } catch (e) {
      res.json({ total: 0, completed: 0, pending: 0 });
    }
  });

  // Lists to avoid 404s where UI expects data
  app.get("/api/leads", requireAuth, async (_req, res) => {
    try {
      const rows = await db
        .select({
          id: leads.id,
          firstName: leads.firstName,
          lastName: leads.lastName,
          companyName: leads.companyName,
          email: leads.email,
          phone: leads.phone,
          alternatePhone: leads.alternatePhone,
          address: leads.address,
          city: leads.city,
          state: leads.state,
          zipCode: leads.zipCode,
          country: leads.country,
          source: leads.source,
          sourceDetails: leads.sourceDetails,
          referredBy: leads.referredBy,
          requirementDescription: leads.requirementDescription,
          estimatedBudget: leads.estimatedBudget,
          assignedTo: leads.assignedTo,
          status: leads.status,
          priority: leads.priority,
          createdAt: leads.createdAt,
          followUpDate: leads.followUpDate,
        })
        .from(leads);

      res.json(rows);
    } catch (e) {
      console.error("Error fetching leads:", e);
      res.status(500).json({ error: "Failed to fetch leads" });
    }
  });

  app.get("/api/field-visits", requireAuth, async (_req, res) => {
    try {
      const rows = await db.select().from(fieldVisits);
      // Map status to lowercase/underscore for frontend compatibility
      const statusMap: Record<string, string> = {
        Scheduled: "scheduled",
        "In Progress": "in_progress",
        Completed: "completed",
        Cancelled: "cancelled",
      };
      const mappedRows = rows.map((v) => ({
        ...v,
        status:
          statusMap[v.status] ||
          v.status?.toLowerCase().replace(/\s+/g, "_") ||
          v.status,
      }));
      res.json(mappedRows);
    } catch (e) {
      res.json([]);
    }
  });
  app.post("/api/field-visits", requireAuth, async (req, res) => {
    try {
      const {
        leadId,
        plannedDate,
        plannedStartTime,
        plannedEndTime,
        assignedTo,
        visitAddress,
        visitCity,
        visitState,
        latitude,
        longitude,
        preVisitNotes,
        purpose,
        travelExpense,
        status,
      } = req.body;

      if (!leadId || !plannedDate || !assignedTo || !visitAddress) {
        return res.status(400).json({ error: "Missing required fields" });
      }

      // Generate visitNumber dynamically
      const visitNumber = `VISIT-${Date.now()}`;

      const [newVisit] = await db
        .insert(fieldVisits)
        .values({
          visitNumber,
          leadId,
          plannedDate: new Date(plannedDate),
          plannedStartTime: plannedStartTime
            ? new Date(plannedStartTime)
            : null,
          plannedEndTime: plannedEndTime ? new Date(plannedEndTime) : null,
          assignedTo,
          visitAddress,
          visitCity: visitCity || null,
          visitState: visitState || null,
          latitude: latitude ? parseFloat(latitude) : null,
          longitude: longitude ? parseFloat(longitude) : null,
          preVisitNotes: preVisitNotes || null,
          purpose: purpose || null,
          travelExpense: travelExpense ? parseFloat(travelExpense) : null,
          status: status || "Scheduled",
        })
        .returning();

      res.status(201).json({ message: "Field visit created", visit: newVisit });
    } catch (err) {
      console.error("Error creating field visit:", err);
      res.status(500).json({ error: "Something went wrong" });
    }
  });
  // Update Visit Status
  app.patch(
    "/api/field-visits/:visitNumber/status",
    requireAuth,
    async (req, res) => {
      try {
        const { visitNumber } = req.params;
        const { status } = req.body;

        // Allowed status values
        const allowedStatus = [
          "Scheduled",
          "In Progress",
          "Completed",
          "Cancelled",
        ];

        if (!status || !allowedStatus.includes(status)) {
          return res.status(400).json({
            error: `Invalid status. Allowed values: ${allowedStatus.join(
              ", "
            )}`,
          });
        }

        // Update the status in the DB
        const [updatedVisit] = await db
          .update(fieldVisits)
          .set({ status })
          .where(eq(fieldVisits.visitNumber, visitNumber))
          .returning();

        if (!updatedVisit) {
          return res.status(404).json({ error: "Field visit not found" });
        }

        res
          .status(200)
          .json({ message: "Visit status updated", visit: updatedVisit });
      } catch (err) {
        console.error("Error updating visit status:", err);
        res.status(500).json({ error: "Something went wrong" });
      }
    }
  );

  app.get("/api/marketing-tasks", requireAuth, async (_req, res) => {
    try {
      const rows = await db.select().from(marketingTasks);
      res.json(rows);
    } catch (e) {
      res.json([]);
    }
  });

  // Logistics dashboard endpoint
  app.get("/api/logistics/dashboard", requireAuth, async (_req, res) => {
    try {
      const rows = await db.select().from(logisticsShipments);
      res.json({
        totalShipments: rows.length,
        inTransit: rows.filter((s) => s.currentStatus === "in_transit").length,
        outForDelivery: rows.filter(
          (s) => s.currentStatus === "out_for_delivery"
        ).length,
        delivered: rows.filter((s) => s.currentStatus === "delivered").length,
      });
    } catch (e) {
      res.json({
        totalShipments: 0,
        inTransit: 0,
        outForDelivery: 0,
        delivered: 0,
      });
    }
  });

  // Logistics basic endpoints (fallbacks when full registry disabled)
  app.get("/api/logistics/shipments", requireAuth, async (_req, res) => {
    try {
      const rows = await db.select().from(logisticsShipments);
      res.json(rows);
    } catch (e) {
      // DB unavailable; serve in-memory list
      res.json(inMemoryLogisticsShipments);
    }
  });

  // Create logistics shipment
  app.post("/api/logistics/shipments", requireAuth, async (req, res) => {
    try {
      const data = logisticsShipmentInsertSchema.parse(req.body || {});
      try {
        const [row] = await db
          .insert(logisticsShipments)
          .values({
            consignmentNumber: data.consignmentNumber,
            source: data.source,
            destination: data.destination,
            currentStatus: data.currentStatus || "created",
          })
          .returning();
        res.status(201).json(row);
      } catch (dbErr) {
        // Fallback to in-memory storage if DB insert fails (e.g., column mapping mismatch)
        const rec = {
          id: "mem-" + Date.now(),
          consignmentNumber: data.consignmentNumber,
          source: data.source,
          destination: data.destination,
          currentStatus: data.currentStatus || "created",
          _fallback: true,
        } as any;
        inMemoryLogisticsShipments.push(rec);
        res.status(201).json(rec);
      }
    } catch (error) {
      if (error instanceof z.ZodError) {
        res
          .status(400)
          .json({ error: "Invalid shipment data", details: error.errors });
        return;
      }
      res.status(500).json({ error: "Failed to create shipment" });
    }
  });

  // Logistics attendance list
  app.get("/api/logistics/attendance", requireAuth, async (_req, res) => {
    try {
      res.setHeader("Cache-Control", "no-store, no-cache, must-revalidate");
      res.setHeader("Pragma", "no-cache");
      res.setHeader("Expires", "0");
      const rows = await db.select().from(logisticsAttendance);
      const mapped = (rows as any[]).map((r) => ({
        ...r,
        checkIn: r.checkInTime,
        checkOut: r.checkOutTime,
        status: r.checkOutTime
          ? "checked_out"
          : r.checkInTime
          ? "checked_in"
          : "checked_out",
      }));
      res.json(mapped);
    } catch (e) {
      res.json([]);
    }
  });

  // Logistics attendance today
  app.get("/api/logistics/attendance/today", requireAuth, async (_req, res) => {
    try {
      res.setHeader("Cache-Control", "no-store, no-cache, must-revalidate");
      res.setHeader("Pragma", "no-cache");
      res.setHeader("Expires", "0");
      const today = new Date();
      today.setHours(0, 0, 0, 0);
      const tomorrow = new Date(today);
      tomorrow.setDate(tomorrow.getDate() + 1);
      const rows = await db
        .select()
        .from(logisticsAttendance)
        .where(
          and(
            gte(logisticsAttendance.date, today as any),
            lt(logisticsAttendance.date, tomorrow as any)
          )
        );
      const mapped = (rows as any[]).map((r) => ({
        ...r,
        checkIn: r.checkInTime,
        checkOut: r.checkOutTime,
        status: r.checkOutTime
          ? "checked_out"
          : r.checkInTime
          ? "checked_in"
          : "checked_out",
      }));
      res.json(mapped);
    } catch (e) {
      res.json([]);
    }
  });

  // Logistics attendance metrics
  app.get(
    "/api/logistics/attendance/metrics",
    requireAuth,
    async (_req, res) => {
      try {
        res.setHeader("Cache-Control", "no-store, no-cache, must-revalidate");
        res.setHeader("Pragma", "no-cache");
        res.setHeader("Expires", "0");
        const all = await db.select().from(logisticsAttendance);
        const mappedAll = (all as any[]).map((r) => ({
          ...r,
          status: (r as any).checkOutTime
            ? "checked_out"
            : (r as any).checkInTime
            ? "checked_in"
            : "checked_out",
        }));
        const checkedIn = mappedAll.filter(
          (r) => r.status === "checked_in"
        ).length;
        const checkedOut = mappedAll.filter(
          (r) => r.status === "checked_out"
        ).length;
        const totalPresent = mappedAll.length;
        // Average hours where both checkInTime and checkOutTime exist
        const hrs = (mappedAll as any[])
          .filter((r) => (r as any).checkInTime && (r as any).checkOutTime)
          .map(
            (r) =>
              (new Date((r as any).checkOutTime).getTime() -
                new Date((r as any).checkInTime).getTime()) /
              (1000 * 60 * 60)
          );
        const averageWorkHours = hrs.length
          ? Math.round((hrs.reduce((a, b) => a + b, 0) / hrs.length) * 10) / 10
          : 0;
        // No deliveries columns in your DDL - set 0
        const totalDeliveries = 0;
        res.json({
          totalPresent,
          checkedIn,
          checkedOut,
          averageWorkHours,
          totalDeliveries,
          activeTasks: 0,
        });
      } catch (e) {
        res.json({
          totalPresent: 0,
          checkedIn: 0,
          checkedOut: 0,
          averageWorkHours: 0,
          totalDeliveries: 0,
          activeTasks: 0,
        });
      }
    }
  );

  // Logistics attendance check-in
  app.post(
    "/api/logistics/attendance/check-in",
    requireAuth,
    async (req: AuthenticatedRequest, res) => {
      try {
        const body = req.body || {};
        const { userId, latitude, longitude, location } = body;
        if (latitude == null || longitude == null) {
          res
            .status(400)
            .json({ error: "latitude and longitude are required" });
          return;
        }
        const isUuid = (s: string) =>
          typeof s === "string" &&
          /^[0-9a-f]{8}-[0-9a-f]{4}-[0-9a-f]{4}-[0-9a-f]{4}-[0-9a-f]{12}$/i.test(
            s
          );
        const userIdSafe = isUuid(userId)
          ? userId
          : isUuid(req.user?.id || "")
          ? req.user!.id
          : null;
        if (!userIdSafe) {
          res.status(400).json({ error: "Valid userId (UUID) is required" });
          return;
        }
        const [row] = await db
          .insert(logisticsAttendance)
          .values({
            userId: userIdSafe as any,
            date: new Date(),
            checkInTime: new Date(),
            checkInLatitude: latitude as any,
            checkInLocation: location,
          } as any)
          .returning();
        res.status(201).json({
          ...row,
          checkIn: (row as any).checkInTime,
          checkOut: (row as any).checkOutTime,
          status: (row as any).checkOutTime ? "checked_out" : "checked_in",
        });
      } catch (e) {
        res.status(500).json({ error: "Failed to check in" });
      }
    }
  );

  // Logistics attendance check-out
  app.put(
    "/api/logistics/attendance/:id/check-out",
    requireAuth,
    async (req: AuthenticatedRequest, res) => {
      try {
        const id = String(req.params.id);
        const { location } = req.body || {};
        const [row] = await db
          .update(logisticsAttendance)
          .set({
            checkOutTime: new Date(),
            checkOutLocation: location,
          } as any)
          .where(eq(logisticsAttendance.id as any, id as any))
          .returning();
        if (!row)
          return res.status(404).json({ error: "Attendance not found" });
        res.json({
          ...row,
          checkIn: (row as any).checkInTime,
          checkOut: (row as any).checkOutTime,
          status: (row as any).checkOutTime ? "checked_out" : "checked_in",
        });
      } catch (e) {
        res.status(500).json({ error: "Failed to check out" });
      }
    }
  );

  // Logistics attendance photo upload URL
  app.post(
    "/api/logistics/attendance/photo/upload-url",
    requireAuth,
    async (req: AuthenticatedRequest, res) => {
      try {
        const { attendanceId, fileName, contentType, photoType } =
          req.body || {};
        if (!attendanceId || !fileName || !contentType || !photoType) {
          res.status(400).json({
            error:
              "attendanceId, fileName, contentType, and photoType are required",
          });
          return;
        }
        const objectStorage = new ObjectStorageService();
        const uploadURL = await objectStorage.getObjectEntityUploadURL();
        const objectPath = `attendance-photos/${attendanceId}/${photoType}-${Date.now()}-${fileName}`;
        res.json({ uploadURL, objectPath });
      } catch (e) {
        res.status(500).json({ error: "Failed to generate upload URL" });
      }
    }
  );

  // Logistics attendance update photo path
  app.put(
    "/api/logistics/attendance/:id/photo",
    requireAuth,
    async (req: AuthenticatedRequest, res) => {
      try {
        // No-op for DB schema without photo columns; return 204
        res.status(204).end();
      } catch (e) {
        res.status(500).json({ error: "Failed to update photo" });
      }
    }
  );

  // Logistics tasks endpoints (DB-first with in-memory fallback)
  app.get("/api/logistics/tasks", requireAuth, async (_req, res) => {
    try {
      const rows = await db.select().from(logisticsTasks);
      const all = Array.isArray(rows) ? rows : [];
      if (inMemoryLogisticsTasks.length) {
        res.json([...all, ...inMemoryLogisticsTasks]);
      } else {
        res.json(all);
      }
    } catch (e) {
      res.json(inMemoryLogisticsTasks);
    }
  });

  app.post(
    "/api/logistics/tasks",
    requireAuth,
    async (req: AuthenticatedRequest, res) => {
      try {
        const body = req.body || {};
        const title = typeof body.title === "string" ? body.title.trim() : "";
        const assignedTo =
          typeof body.assignedTo === "string" ? body.assignedTo.trim() : "";
        if (!title || !assignedTo) {
          res.status(400).json({ error: "title and assignedTo are required" });
          return;
        }
        const description =
          typeof body.description === "string"
            ? body.description.trim()
            : undefined;
        const priority =
          typeof body.priority === "string" ? body.priority : "medium";
        const dueDate = body.dueDate ? new Date(body.dueDate) : null;

        try {
          const isUuid = (s: string) =>
            typeof s === "string" &&
            /^[0-9a-f]{8}-[0-9a-f]{4}-[0-9a-f]{4}-[0-9a-f]{4}-[0-9a-f]{12}$/i.test(
              s
            );
          const assignedByCandidate =
            typeof body.assignedBy === "string"
              ? body.assignedBy
              : req.user?.id;
          const assignedBySafe = isUuid(assignedByCandidate || "")
            ? assignedByCandidate!
            : assignedTo;
          const [row] = await db
            .insert(logisticsTasks)
            .values({
              title,
              description,
              priority,
              assignedTo,
              assignedBy: assignedBySafe,
              status: "new",
              dueDate,
            })
            .returning();
          res.status(201).json(row);
        } catch (dbErr) {
          const rec: any = {
            id: "mem-" + Date.now(),
            title,
            description: description || null,
            priority,
            assignedTo,
            assignedBy: String(req.user!.id),
            status: "new",
            dueDate: body.dueDate || null,
            startedDate: null,
            completedDate: null,
            shipmentId: body.shipmentId || undefined,
            estimatedHours: body.estimatedHours || null,
            createdAt: new Date().toISOString(),
            updatedAt: new Date().toISOString(),
            _fallback: true,
          };
          inMemoryLogisticsTasks.push(rec);
          res.status(201).json(rec);
        }
      } catch (e) {
        res.status(500).json({ error: "Failed to create logistics task" });
      }
    }
  );

  app.put("/api/logistics/tasks/:id", requireAuth, async (req, res) => {
    try {
      const id = String(req.params.id);
      const body = req.body || {};

      // Try DB update
      try {
        const patch: any = {};
        if (typeof body.title === "string") patch.title = body.title.trim();
        if (typeof body.description === "string")
          patch.description = body.description.trim();
        if (typeof body.status === "string") patch.status = body.status;
        if (typeof body.priority === "string") patch.priority = body.priority;
        if (body.dueDate !== undefined)
          patch.dueDate = body.dueDate ? new Date(body.dueDate) : null;
        if (Object.keys(patch).length === 0) {
          res.status(400).json({ error: "No valid fields to update" });
          return;
        }
        const [row] = await db
          .update(logisticsTasks)
          .set(patch)
          .where(eq(logisticsTasks.id, id as any))
          .returning();
        if (!row) {
          res.status(404).json({ error: "Task not found" });
          return;
        }
        res.json(row);
        return;
      } catch (dbErr) {
        // Fallback to in-memory update
      }

      const idx = inMemoryLogisticsTasks.findIndex(
        (t: any) => String(t.id) === id
      );
      if (idx === -1) {
        res.status(404).json({ error: "Task not found" });
        return;
      }
      const patch: any = {};
      if (typeof body.title === "string") patch.title = body.title.trim();
      if (typeof body.description === "string")
        patch.description = body.description.trim();
      if (typeof body.status === "string") patch.status = body.status;
      if (typeof body.priority === "string") patch.priority = body.priority;
      if (body.dueDate !== undefined) patch.dueDate = body.dueDate || null;
      patch.updatedAt = new Date().toISOString();

      inMemoryLogisticsTasks[idx] = {
        ...inMemoryLogisticsTasks[idx],
        ...patch,
      };
      res.json(inMemoryLogisticsTasks[idx]);
    } catch (e) {
      res.status(500).json({ error: "Failed to update logistics task" });
    }
  });

  app.delete("/api/logistics/tasks/:id", requireAuth, async (req, res) => {
    try {
      const id = String(req.params.id);

      // Try DB delete
      try {
        const [row] = await db
          .delete(logisticsTasks)
          .where(eq(logisticsTasks.id, id as any))
          .returning();
        if (!row) {
          res.status(404).json({ error: "Task not found" });
          return;
        }
        res.status(204).end();
        return;
      } catch (dbErr) {
        // Fallback to in-memory delete
      }

      const idx = inMemoryLogisticsTasks.findIndex(
        (t: any) => String(t.id) === id
      );
      if (idx === -1) {
        res.status(404).json({ error: "Task not found" });
        return;
      }
      inMemoryLogisticsTasks.splice(idx, 1);
      res.status(204).end();
    } catch (e) {
      res.status(500).json({ error: "Failed to delete logistics task" });
    }
  });

  // Logistics reports
  app.get("/api/logistics/reports/daily", requireAuth, async (req, res) => {
    try {
      const from = req.query.from ? new Date(String(req.query.from)) : null;
      const to = req.query.to ? new Date(String(req.query.to)) : null;
      if (!from || !to) return res.json([]);
      const toPlus = new Date(to);
      toPlus.setDate(toPlus.getDate() + 1);
      const rows = await db
        .select()
        .from(deliveries)
        .where(and(gte(deliveries.date, from), lt(deliveries.date, toPlus)));
      res.json(rows);
    } catch (e) {
      res.json([]);
    }
  });

  app.get(
    "/api/logistics/reports/vendor-performance",
    requireAuth,
    async (req, res) => {
      try {
        const from = req.query.from ? new Date(String(req.query.from)) : null;
        const to = req.query.to ? new Date(String(req.query.to)) : null;
        if (!from || !to) return res.json([]);
        const toPlus = new Date(to);
        toPlus.setDate(toPlus.getDate() + 1);
        const rows = await db
          .select({
            vendorId: deliveries.vendorId,
            vendorName: suppliers.name,
            totalDeliveries: sql`COUNT(${deliveries.id})`,
            totalVolume: sql`SUM(${deliveries.volume})`,
          })
          .from(deliveries)
          .leftJoin(suppliers, eq(deliveries.vendorId, suppliers.id))
          .where(and(gte(deliveries.date, from), lt(deliveries.date, toPlus)))
          .groupBy(deliveries.vendorId, suppliers.name);
        res.json(rows);
      } catch (e) {
        res.json([]);
      }
    }
  );

  app.get("/api/logistics/reports/volume", requireAuth, async (req, res) => {
    try {
      const from = req.query.from ? new Date(String(req.query.from)) : null;
      const to = req.query.to ? new Date(String(req.query.to)) : null;
      if (!from || !to) return res.json([]);
      const toPlus = new Date(to);
      toPlus.setDate(toPlus.getDate() + 1);
      const rows = await db
        .select({
          date: deliveries.date,
          totalVolume: sql`SUM(${deliveries.volume})`,
        })
        .from(deliveries)
        .where(and(gte(deliveries.date, from), lt(deliveries.date, toPlus)))
        .groupBy(deliveries.date)
        .orderBy(deliveries.date);
      res.json(rows);
    } catch (e) {
      res.json([]);
    }
  });

  app.get(
    "/api/logistics/reports/performance",
    requireAuth,
    async (req, res) => {
      try {
        const from = req.query.from ? new Date(String(req.query.from)) : null;
        const to = req.query.to ? new Date(String(req.query.to)) : null;
        if (!from || !to)
          return res.json({
            totalDeliveries: 0,
            totalVolume: 0,
            averageVolume: 0,
          });
        const toPlus = new Date(to);
        toPlus.setDate(toPlus.getDate() + 1);
        const [row] = await db
          .select({
            totalDeliveries: sql`COUNT(${deliveries.id})`,
            totalVolume: sql`SUM(${deliveries.volume})`,
            averageVolume: sql`AVG(${deliveries.volume})`,
          })
          .from(deliveries)
          .where(and(gte(deliveries.date, from), lt(deliveries.date, toPlus)));
        res.json({
          totalDeliveries: Number((row as any)?.totalDeliveries || 0),
          totalVolume: Number((row as any)?.totalVolume || 0),
          averageVolume: Number((row as any)?.averageVolume || 0),
        });
      } catch (e) {
        res.json({ totalDeliveries: 0, totalVolume: 0, averageVolume: 0 });
      }
    }
  );

  // Basic health check route
  app.get("/api/health", (req, res) => {
    res.json({ status: "OK", timestamp: new Date().toISOString() });
  });
  // app.get("/api/tasks", (req: Request, res: Response) => {
  //   res.json({ message: "List of tasks", tasks: [] });
  // });

  // // POST /api/tasks -> create a task
  // app.post("/api/tasks", (req: Request, res: Response) => {
  //   const task = req.body;
  //   res.status(201).json({ message: "Task created", task });
  // });

  // GET /api/tasks -> fetch all tasks
  app.get("/api/tasks", async (_req: Request, res: Response) => {
    try {
      const rows = await db
        .select({
          id: tasks.id,
          title: tasks.title,
          description: tasks.description,
          status: tasks.status,
          priority: tasks.priority,
          dueDate: tasks.dueDate,
          createdAt: tasks.createdAt,
          updatedAt: tasks.updatedAt,
          assignedTo: users.username, // show username instead of id
          assignedBy: users.username, // show username instead of id
        })
        .from(tasks)
        .leftJoin(users, eq(tasks.assignedTo, users.id)); // join with assignedTo user
      res.json(rows);
    } catch (err) {
      console.error("Error fetching tasks:", err);
      res.status(500).json({ error: "Failed to fetch tasks" });
    }
  });

  app.post("/api/tasks", async (req: Request, res: Response) => {
    try {
      const { title, description, assignedTo, priority, dueDate } = req.body;

      // Hardcode assignedBy to the logged-in user or a fixed UUID
      const assignedBy = "b34e3723-ba42-402d-b454-88cf96340573"; // Sanika

      // Validate assignedTo UUID
      if (!isUuid(assignedTo)) {
        return res
          .status(400)
          .json({ error: "assignedTo must be a valid user ID" });
      }

      const validPriority = ["low", "medium", "high"];
      const status = "new"; // automatically set for new tasks

      if (!validPriority.includes(priority)) {
        return res.status(400).json({ error: "Invalid priority" });
      }

      const [newTask] = await db
        .insert(tasks)
        .values({
          title,
          description,
          assignedTo,
          assignedBy,
          status,
          priority,
          dueDate: dueDate ? new Date(dueDate) : null,
        })
        .returning({
          id: tasks.id,
          title: tasks.title,
          status: tasks.status,
          priority: tasks.priority,
          assignedTo: tasks.assignedTo,
          assignedBy: tasks.assignedBy,
          dueDate: tasks.dueDate,
          createdAt: tasks.createdAt,
          updatedAt: tasks.updatedAt,
        });

      res.status(201).json({ message: "Task created", task: newTask });
    } catch (err) {
      console.error("Error creating task:", err);
      res.status(500).json({ error: "Failed to create task" });
    }
  });

  // GET /api/tasks/:id
  // app.get("/api/tasks/:id", (req: Request, res: Response) => {
  //   const { id } = req.params;
  //   res.json({ message: `Task ${id} details` });
  // });

  // // PUT /api/tasks/:id
  // app.put("/api/tasks/:id", (req: Request, res: Response) => {
  //   const { id } = req.params;
  //   const updates = req.body;
  //   res.json({ message: `Task ${id} updated`, updates });
  // });

  // DELETE /api/tasks/:id
  app.delete("/api/tasks/:id", (req: Request, res: Response) => {
    const { id } = req.params;
    res.json({ message: `Task ${id} deleted` });
  });
  const enableRegistries = process.env.ENABLE_FULL_REGISTRIES === "1";
  // Import and register marketing routes safely
  try {
    if (!enableRegistries) {
      throw new Error("Registries disabled by ENABLE_FULL_REGISTRIES");
    }
    const { registerMarketingRoutes } = await import(
      "./marketing-routes-registry"
    );
    registerMarketingRoutes(app, {
      requireAuth,
      requireMarketingAccess,
      checkOwnership,
    });
    console.log("✅ Marketing routes registered successfully");
  } catch (error) {
    console.warn("⚠️ Marketing routes registry not available:", error);

    // Fallback minimal Marketing Attendance routes (ensures UI works)
    const objectStorage = new ObjectStorageService();

    // List all attendance (basic, no filtering)

    // Today's attendance

    // Attendance metrics

    // Check-in
    app.get("/api/marketing-attendance", requireAuth, async (_req, res) => {
      try {
        const rows = await db.select().from(marketingAttendance);
        res.json(rows);
      } catch (e) {
        console.error("Error fetching attendance:", e);
        res.status(500).json({ error: "Failed to fetch attendance record" });
      }
    });

    // 📌 INSERT attendance record (Check-in)
    app.post(
      "/api/marketing-attendance",
      requireAuth,
      async (req: Request, res: Response) => {
        try {
          const { userId, checkInLocation, checkInLatitude } = req.body;

          const [row] = await db
            .insert(marketingAttendance)
            .values({
              userId,
              date: new Date(),
              checkInTime: new Date(),
              checkInLocation,
              checkInLatitude,
            })
            .returning();

          res.status(201).json(row);
        } catch (e) {
          console.error("Error inserting attendance:", e);
          res.status(500).json({ error: "Failed to insert attendance record" });
        }
      }
    );
    app.get(
      "/api/marketing-attendance/today",
      requireAuth,
      async (req, res) => {
        try {
          const userId = req.user.id; // 👈 from auth middleware

          const today = new Date();
          today.setHours(0, 0, 0, 0);

          const tomorrow = new Date(today);
          tomorrow.setDate(today.getDate() + 1);

          const rows = await db
            .select()
            .from(marketingAttendance)
            .where("userId", "=", userId)
            .andWhere("date", ">=", today)
            .andWhere("date", "<", tomorrow);

          res.json(rows);
        } catch (e) {
          console.error("Error fetching today's attendance:", e);
          res.status(500).json({ error: "Failed to fetch today's attendance" });
        }
      }
    );

    // 📌 UPDATE attendance record (Check-out)
    app.put(
      "/api/marketing-attendance/:id/checkout",
      requireAuth,
      async (req: Request, res: Response) => {
        try {
          const { id } = req.params;
          const { checkOutLocation } = req.body;

          const [row] = await db
            .update(marketingAttendance)
            .set({
              checkOutTime: new Date(),
              checkOutLocation,
            })
            .where(sql`${marketingAttendance.id} = ${id}`)
            .returning();

          res.json(row);
        } catch (e) {
          console.error("Error updating attendance:", e);
          res.status(500).json({ error: "Failed to update attendance record" });
        }
      }
    );

    // 📌 METRICS (total, checked-in, checked-out)
    app.get(
      "/api/marketing-attendance/metrics",
      requireAuth,
      async (_req, res) => {
        try {
          const [row] = await db
            .select({
              total: sql`COUNT(*)::integer`,
              checkedIn: sql`COUNT(CASE WHEN ${marketingAttendance.checkInTime} IS NOT NULL THEN 1 END)::integer`,
              checkedOut: sql`COUNT(CASE WHEN ${marketingAttendance.checkOutTime} IS NOT NULL THEN 1 END)::integer`,
            })
            .from(marketingAttendance);

          res.json({
            total: Number((row as any)?.total || 0),
            checkedIn: Number((row as any)?.checkedIn || 0),
            checkedOut: Number((row as any)?.checkedOut || 0),
          });
        } catch (e) {
          console.error("Error fetching attendance metrics:", e);
          res.status(500).json({ error: "Failed to fetch attendance metrics" });
        }
      }
    );
    // Photo upload URL generation
    app.post(
      "/api/marketing-attendance/photo/upload-url",
      requireAuth,
      async (req: AuthenticatedRequest, res) => {
        try {
          const { attendanceId, fileName, contentType, photoType } =
            req.body || {};
          if (!attendanceId || !fileName || !contentType || !photoType) {
            res.status(400).json({
              error:
                "attendanceId, fileName, contentType, and photoType are required",
            });
            return;
          }

          const attendance = await storage.getMarketingAttendance(attendanceId);
          if (!attendance) {
            res.status(404).json({ error: "Attendance record not found" });
            return;
          }
          if (attendance.userId !== req.user!.id) {
            res.status(403).json({
              error: "Not authorized to upload photo for this record",
            });
            return;
          }

          const objectPath = `marketing-attendance-photos/${attendanceId}/${photoType}-${Date.now()}-${fileName}`;
          const uploadURL = await objectStorage.getObjectEntityUploadURL();
          res.json({ uploadURL, objectPath });
        } catch (e) {
          res.status(500).json({ error: "Failed to generate upload URL" });
        }
      }
    );

    // Leave request creation (basic)
    try {
      const { db } = await import("./db");
      const { leaveRequests } = await import("@shared/schema");
      app.post(
        "/api/marketing-attendance/leave-request",
        requireAuth,
        async (req: AuthenticatedRequest, res) => {
          try {
            const { leaveType, startDate, endDate, reason } = req.body || {};
            if (!leaveType || !startDate || !endDate || !reason) {
              res.status(400).json({ error: "Missing required fields" });
              return;
            }
            const [record] = await db
              .insert(leaveRequests)
              .values({
                userId: req.user!.id,
                leaveType,
                startDate: new Date(startDate),
                endDate: new Date(endDate),
                reason,
                status: "pending",
              })
              .returning();
            res.status(201).json(record);
          } catch (e) {
            res.status(500).json({ error: "Failed to submit leave request" });
          }
        }
      );
    } catch (_e) {
      // If db/schema imports fail, skip leave-request endpoint
      console.warn(
        "⚠️ Leave request endpoint not available (db/schema import failed)"
      );
    }
  }

  // Import and register logistics routes safely
  try {
    if (!enableRegistries) {
      throw new Error("Registries disabled by ENABLE_FULL_REGISTRIES");
    }
    const { registerLogisticsRoutes } = await import(
      "./logistics-routes-registry"
    );
    registerLogisticsRoutes(app, { requireAuth });
    console.log("✅ Logistics routes registered successfully");
  } catch (error) {
    console.warn("⚠️ Logistics routes registry not available:", error);
  }

  // Always register lightweight registries for dashboards
  try {
    const { registerInventoryRoutes } = await import(
      "./inventory-routes-registry"
    );
    registerInventoryRoutes(app, { requireAuth });
    console.log("✅ Inventory routes registered");
  } catch (e) {
    console.warn("⚠️ Inventory routes registry load failed", e);
  }

  try {
    const { registerSalesRoutes } = await import("./sales-routes-registry");
    registerSalesRoutes(app, { requireAuth });
    console.log("✅ Sales routes registered");
  } catch (e) {
    console.warn("⚠️ Sales routes registry load failed", e);
  }

  try {
    const { registerAccountsRoutes } = await import(
      "./accounts-routes-registry"
    );
    registerAccountsRoutes(app, { requireAuth });
    console.log("✅ Accounts routes registered");
  } catch (e) {
    console.warn("⚠️ Accounts routes registry load failed", e);
  }

  const httpServer = createServer(app);
  return httpServer;
}<|MERGE_RESOLUTION|>--- conflicted
+++ resolved
@@ -1,7 +1,3 @@
-<<<<<<< HEAD
-
-=======
->>>>>>> 11e20d27
 import type { Express, Request, Response, NextFunction } from "express";
 import { registerAdminRoutes } from "./admin-routes-registry";
 import { createServer, type Server } from "http";
