--- conflicted
+++ resolved
@@ -1,7 +1,3 @@
-<<<<<<< HEAD
-
-=======
->>>>>>> de26b229
 import type { Express, Request, Response, NextFunction } from "express";
 import { registerAdminRoutes } from "./admin-routes-registry";
 import { createServer, type Server } from "http";
@@ -66,8 +62,8 @@
   username: z.string().min(1, "Username is required"),
   password: z.string().min(1, "Password is required"),
 });
-  // Fabrication Orders API
- 
+// Fabrication Orders API
+
 // Local user schema used for create/update since shared insertUserSchema is not present
 const userInsertSchema = z.object({
   username: z.string().min(1),
