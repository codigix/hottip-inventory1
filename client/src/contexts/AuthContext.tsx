<<<<<<< HEAD
import { createContext, useContext, useState, useEffect, ReactNode } from 'react';
import { apiRequest } from '@/lib/queryClient';
const BASE_URL = import.meta.env.VITE_API_BASE_URL;
=======
import {
  createContext,
  useContext,
  useState,
  useEffect,
  ReactNode,
} from "react";
import { apiRequest } from "@/lib/queryClient";
>>>>>>> fcd9d5a3

interface User {
  id: string;
  username: string;
  role: string;
  department: string;
  firstName?: string;
  lastName?: string;
  email?: string;
}

interface AuthContextType {
  user: User | null;
  token: string | null;
  isAuthenticated: boolean;
  login: (identifier: string, password: string) => Promise<void>;
  logout: () => void;
  isLoading: boolean;
}

const AuthContext = createContext<AuthContextType | undefined>(undefined);

export function useAuth() {
  const context = useContext(AuthContext);
  if (context === undefined) {
    throw new Error("useAuth must be used within an AuthProvider");
  }
  return context;
}

interface AuthProviderProps {
  children: ReactNode;
}

export function AuthProvider({ children }: AuthProviderProps) {
  const [user, setUser] = useState<User | null>(null);
  const [token, setToken] = useState<string | null>(null);
  const [isLoading, setIsLoading] = useState(true);

  // Check for existing token on mount
  useEffect(() => {
    const storedToken = localStorage.getItem("auth_token");
    if (storedToken) {
      setToken(storedToken);
      // TODO: Validate token and get user info
      // For now, we'll just trust the stored token
      const storedUser = localStorage.getItem("auth_user");
      if (storedUser) {
        setUser(JSON.parse(storedUser));
      }
    }
    setIsLoading(false);
  }, []);

  const login = async (identifier: string, password: string) => {
    try {
<<<<<<< HEAD
      const response = await fetch(`${BASE_URL}/auth/login`, {
        method: 'POST',
=======
      const response = await fetch("/api/auth/login", {
        method: "POST",
>>>>>>> fcd9d5a3
        headers: {
          "Content-Type": "application/json",
        },
        body: JSON.stringify({
          username: identifier,
          email: identifier,
          password,
        }),
      });

      if (!response.ok) {
        const errorData = await response.json();
        throw new Error(errorData.error || "Login failed");
      }

      const data = await response.json();
      const { token, user } = data;

      // Store token and user info
      localStorage.setItem("auth_token", token);
      localStorage.setItem("auth_user", JSON.stringify(user));

      setToken(token);
      setUser(user);
    } catch (error) {
      throw error;
    }
  };

  const logout = () => {
    localStorage.removeItem("auth_token");
    localStorage.removeItem("auth_user");
    setToken(null);
    setUser(null);
  };

  const value: AuthContextType = {
    user,
    token,
    isAuthenticated: !!token && !!user,
    login,
    logout,
    isLoading,
  };

  return <AuthContext.Provider value={value}>{children}</AuthContext.Provider>;
}

// Helper function to get auth token for API requests
export function getAuthToken(): string | null {
  return localStorage.getItem("auth_token");
}<|MERGE_RESOLUTION|>--- conflicted
+++ resolved
@@ -1,8 +1,3 @@
-<<<<<<< HEAD
-import { createContext, useContext, useState, useEffect, ReactNode } from 'react';
-import { apiRequest } from '@/lib/queryClient';
-const BASE_URL = import.meta.env.VITE_API_BASE_URL;
-=======
 import {
   createContext,
   useContext,
@@ -11,8 +6,7 @@
   ReactNode,
 } from "react";
 import { apiRequest } from "@/lib/queryClient";
->>>>>>> fcd9d5a3
-
+const BASE_URL = import.meta.env.VITE_API_BASE_URL;
 interface User {
   id: string;
   username: string;
@@ -68,13 +62,8 @@
 
   const login = async (identifier: string, password: string) => {
     try {
-<<<<<<< HEAD
       const response = await fetch(`${BASE_URL}/auth/login`, {
-        method: 'POST',
-=======
-      const response = await fetch("/api/auth/login", {
         method: "POST",
->>>>>>> fcd9d5a3
         headers: {
           "Content-Type": "application/json",
         },
