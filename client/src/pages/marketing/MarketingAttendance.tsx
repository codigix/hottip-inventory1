--- conflicted
+++ resolved
@@ -1112,83 +1112,11 @@
   const { toast } = useToast();
   const queryClient = useQueryClient();
 
-<<<<<<< HEAD
-  // Auto-refresh interval (every 30 seconds)
-  useEffect(() => {
-    const interval = setInterval(() => {
-      queryClient.invalidateQueries({
-        queryKey: ["marketing-attendance-today"], // FIXED: Removed /api/
-      });
-      queryClient.invalidateQueries({
-        queryKey: ["marketing-attendance-metrics"], // FIXED: Removed /api/
-      });
-    }, 30000); // 30 seconds
-
-    return () => clearInterval(interval);
-  }, [queryClient]);
-
-  // Fetch today's attendance - FIXED: Removed /api/ from query key
-=======
   // API Queries
->>>>>>> 6c35f7ae
   const {
     data: todayAttendance = [],
     isLoading: attendanceLoading,
     error: attendanceError,
-<<<<<<< HEAD
-  } = useQuery<AttendanceWithUser[]>({
-    queryKey: ["marketing-attendance-today"], // FIXED: Removed /api/
-    queryFn: async () => {
-      const res = await fetch("/api/marketing-attendance/today");
-      if (!res.ok) throw new Error("Failed to fetch today's attendance");
-      return res.json();
-    },
-  });
-
-  // Fetch all attendance records for calendar view - FIXED: Removed /api/ from query key
-  const { data: allAttendance = [] } = useQuery<AttendanceWithUser[]>({
-    queryKey: ["marketing-attendance"], // FIXED: Removed /api/
-    queryFn: async () => {
-      const res = await fetch("/api/marketing-attendance");
-      if (!res.ok) throw new Error("Failed to fetch attendance records");
-      return res.json();
-    },
-    meta: { errorMessage: "Failed to load attendance records" },
-  });
-
-  // Fetch attendance metrics - FIXED: Removed /api/ from query key
-  const { data: metrics, isLoading: metricsLoading } =
-    useQuery<AttendanceMetrics>({
-      queryKey: ["marketing-attendance-metrics"], // FIXED: Removed /api/
-      queryFn: async () => {
-        const res = await fetch("/api/marketing-attendance/metrics");
-        if (!res.ok) throw new Error("Failed to fetch attendance metrics");
-        return res.json();
-      },
-      meta: { errorMessage: "Failed to load attendance metrics" },
-    });
-
-  // Fetch users for team management - FIXED: Removed /api/ from query key
-  const { data: users = [] } = useQuery<User[]>({
-    queryKey: ["users"], // FIXED: Removed /api/
-    queryFn: async () => {
-      const res = await fetch("/api/users");
-      if (!res.ok) throw new Error("Failed to fetch users");
-      return res.json();
-    },
-    meta: { errorMessage: "Failed to load users" },
-  });
-
-  // Fetch leave balance (mock data for now)
-  const leaveBalance: LeaveBalance = {
-    totalLeave: 30,
-    usedLeave: 12,
-    remainingLeave: 18,
-    sickLeave: 8,
-    vacationLeave: 15,
-    personalLeave: 7,
-  };
-=======
   } = useQuery({
     queryKey: ["marketing-attendance", "today"],
     queryFn: marketingAttendance.getToday,
@@ -1253,7 +1181,6 @@
     if (leaveRequestsError) {
       console.log("leaveRequestsError:", leaveRequestsError);
     }
->>>>>>> 6c35f7ae
 
     // Ensure leaveRequestsData is always an array
     const safeLeaveRequestsData = Array.isArray(leaveRequestsData)
@@ -1275,117 +1202,44 @@
 
   // Check-in mutation
   const checkInMutation = useMutation({
-<<<<<<< HEAD
-    mutationFn: (data: {
-      userId?: string;
-      latitude: number;
-      longitude: number;
-      location?: string;
-      photoPath?: string;
-      workDescription?: string;
-    }) =>
-      apiRequest("/api/marketing-attendance/check-in", {
-        method: "POST",
-        body: data,
-      }),
-    onSuccess: () => {
-      queryClient.invalidateQueries({
-        queryKey: ["marketing-attendance-today"], // FIXED: Removed /api/
-      });
-      queryClient.invalidateQueries({
-        queryKey: ["marketing-attendance-metrics"], // FIXED: Removed /api/
-      });
-=======
     mutationFn: marketingAttendance.checkIn,
     onSuccess: () => {
       queryClient.invalidateQueries({ queryKey: ["marketing-attendance"] });
->>>>>>> 6c35f7ae
       toast({ title: "Successfully checked in!" });
     },
     onError: (error: any) => {
-<<<<<<< HEAD
-      // Error handling is now done in handleCheckInSubmit
-      console.error("Check-in mutation error:", error);
-=======
       console.error("Check-in mutation error:", error);
       toast({
         title: "Check-in failed",
         description: error.message,
         variant: "destructive",
       });
->>>>>>> 6c35f7ae
     },
   });
 
   // Check-out mutation
   const checkOutMutation = useMutation({
-<<<<<<< HEAD
-    mutationFn: (data: {
-      userId?: string;
-      latitude: number;
-      longitude: number;
-      location?: string;
-      photoPath?: string;
-      workDescription?: string;
-      visitCount?: number;
-      tasksCompleted?: number;
-      outcome?: string;
-      nextAction?: string;
-    }) =>
-      apiRequest("/api/marketing-attendance/check-out", {
-        method: "POST",
-        body: data,
-      }),
-    onSuccess: () => {
-      queryClient.invalidateQueries({
-        queryKey: ["marketing-attendance-today"], // FIXED: Removed /api/
-      });
-      queryClient.invalidateQueries({
-        queryKey: ["marketing-attendance-metrics"], // FIXED: Removed /api/
-      });
-=======
     mutationFn: marketingAttendance.checkOut,
     onSuccess: () => {
       queryClient.invalidateQueries({ queryKey: ["marketing-attendance"] });
->>>>>>> 6c35f7ae
       toast({ title: "Successfully checked out!" });
     },
     onError: (error: any) => {
-<<<<<<< HEAD
-      // Error handling is now done in handleCheckOutSubmit
-      console.error("Check-out mutation error:", error);
-=======
       console.error("Check-out mutation error:", error);
       toast({
         title: "Check-out failed",
         description: error.message,
         variant: "destructive",
       });
->>>>>>> 6c35f7ae
     },
   });
 
   // Leave request submission mutation
   const leaveRequestMutation = useMutation({
-<<<<<<< HEAD
-    mutationFn: (leaveRequest: LeaveRequest) =>
-      apiRequest("/api/marketing-attendance/leave-request", {
-        method: "POST",
-        body: leaveRequest,
-      }),
-    onSuccess: () => {
-      queryClient.invalidateQueries({
-        queryKey: ["marketing-attendance"], // FIXED: Removed /api/
-      });
-      queryClient.invalidateQueries({
-        queryKey: ["marketing-attendance-metrics"], // FIXED: Removed /api/
-      });
-=======
     mutationFn: (data: Omit<LeaveRequest, "id" | "status">) =>
       leaveRequests.create(data),
     onSuccess: () => {
       queryClient.invalidateQueries({ queryKey: ["leave-requests"] });
->>>>>>> 6c35f7ae
       toast({ title: "Leave request submitted successfully!" });
       setLeaveRequestModalOpen(false);
     },
@@ -1670,15 +1524,11 @@
     onLeaveToday: metrics?.leaveCount || statusCounts.on_leave,
     averageWorkHours: 8.5,
     attendanceRate:
-<<<<<<< HEAD
-      users.length > 0 ? (statusCounts.present / users.length) * 100 : 0,
-=======
       (metrics?.totalRecords || users.length) > 0
         ? ((metrics?.presentCount || statusCounts.present) /
             (metrics?.totalRecords || users.length)) *
           100
         : 0,
->>>>>>> 6c35f7ae
     monthlyStats: {
       totalDays: 22,
       presentDays: 18,
@@ -1722,18 +1572,10 @@
             variant="outline"
             onClick={() => {
               queryClient.invalidateQueries({
-<<<<<<< HEAD
-                queryKey: ["marketing-attendance-today"], // FIXED: Removed /api/
-              });
-              queryClient.invalidateQueries({
-                queryKey: ["marketing-attendance-metrics"], // FIXED: Removed /api/
-              });
-=======
                 queryKey: ["marketing-attendance"],
               });
               queryClient.invalidateQueries({ queryKey: ["leave-requests"] });
               toast({ title: "Data refreshed successfully" });
->>>>>>> 6c35f7ae
             }}
             data-testid="button-refresh"
           >
@@ -1794,16 +1636,10 @@
                   {displayMetrics.presentToday}
                 </div>
                 <p className="text-xs text-muted-foreground">
-<<<<<<< HEAD
-                  {users.length > 0
-                    ? `${(
-                        (displayMetrics.presentToday / users.length) *
-=======
                   {displayMetrics.totalEmployees > 0
                     ? `${(
                         (displayMetrics.presentToday /
                           displayMetrics.totalEmployees) *
->>>>>>> 6c35f7ae
                         100
                       ).toFixed(1)}%`
                     : "0%"}{" "}
@@ -1827,16 +1663,10 @@
                   {displayMetrics.absentToday}
                 </div>
                 <p className="text-xs text-muted-foreground">
-<<<<<<< HEAD
-                  {users.length > 0
-                    ? `${(
-                        (displayMetrics.absentToday / users.length) *
-=======
                   {displayMetrics.totalEmployees > 0
                     ? `${(
                         (displayMetrics.absentToday /
                           displayMetrics.totalEmployees) *
->>>>>>> 6c35f7ae
                         100
                       ).toFixed(1)}%`
                     : "0%"}{" "}
@@ -1860,16 +1690,10 @@
                   {displayMetrics.lateToday}
                 </div>
                 <p className="text-xs text-muted-foreground">
-<<<<<<< HEAD
-                  {users.length > 0
-                    ? `${(
-                        (displayMetrics.lateToday / users.length) *
-=======
                   {displayMetrics.totalEmployees > 0
                     ? `${(
                         (displayMetrics.lateToday /
                           displayMetrics.totalEmployees) *
->>>>>>> 6c35f7ae
                         100
                       ).toFixed(1)}%`
                     : "0%"}{" "}
@@ -1891,16 +1715,10 @@
                   {displayMetrics.onLeaveToday}
                 </div>
                 <p className="text-xs text-muted-foreground">
-<<<<<<< HEAD
-                  {users.length > 0
-                    ? `${(
-                        (displayMetrics.onLeaveToday / users.length) *
-=======
                   {displayMetrics.totalEmployees > 0
                     ? `${(
                         (displayMetrics.onLeaveToday /
                           displayMetrics.totalEmployees) *
->>>>>>> 6c35f7ae
                         100
                       ).toFixed(1)}%`
                     : "0%"}{" "}
