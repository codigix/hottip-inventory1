--- conflicted
+++ resolved
@@ -30,32 +30,9 @@
 } from "@/components/ui/form";
 import { Input } from "@/components/ui/input";
 import { Textarea } from "@/components/ui/textarea";
-import {
-  Select,
-  SelectContent,
-  SelectItem,
-  SelectTrigger,
-  SelectValue,
-} from "@/components/ui/select";
-import {
-  Plus,
-  FileText,
-  Eye,
-  Edit,
-  Send,
-  Download,
-  Filter,
-<<<<<<< HEAD
-=======
-  Receipt,
->>>>>>> 6c35f7ae
-} from "lucide-react";
-import {
-  insertOutboundQuotationSchema,
-  type InsertOutboundQuotation,
-  type Customer,
-  type OutboundQuotation,
-} from "@shared/schema";
+import { Select, SelectContent, SelectItem, SelectTrigger, SelectValue } from "@/components/ui/select";
+import { Plus, FileText, Eye, Edit, Send, Download, Filter } from "lucide-react";
+import { insertOutboundQuotationSchema, type InsertOutboundQuotation, type Customer, type OutboundQuotation } from "@shared/schema";
 import { apiRequest, queryClient } from "@/lib/queryClient";
 import { useToast } from "@/hooks/use-toast";
 import { z } from "zod";
@@ -82,45 +59,12 @@
   });
 
   // Use shared schema with enhanced validation messages
-<<<<<<< HEAD
   const quotationFormSchema = insertOutboundQuotationSchema.extend({
-    quotationNumber: z
-      .string()
-      .min(1, "⚠️ Quotation number is required (e.g., QUO-2025-001)"),
-    customerId: z
-      .string()
-      .min(1, "⚠️ Please select a customer from the dropdown"),
-    subtotalAmount: z
-      .string()
-      .min(1, "⚠️ Subtotal amount is required (e.g., 1000.00)"),
-    totalAmount: z
-      .string()
-      .min(1, "⚠️ Total amount is required (e.g., 1180.00)"),
+    quotationNumber: z.string().min(1, "⚠️ Quotation number is required (e.g., QUO-2025-001)"),
+    customerId: z.string().min(1, "⚠️ Please select a customer from the dropdown"),
+    subtotalAmount: z.string().min(1, "⚠️ Subtotal amount is required (e.g., 1000.00)"),
+    totalAmount: z.string().min(1, "⚠️ Total amount is required (e.g., 1180.00)"),
   });
-=======
-  const quotationFormSchema = insertOutboundQuotationSchema
-    .extend({
-      quotationNumber: z
-        .string()
-        .min(1, "⚠️ Quotation number is required (e.g., QUO-2025-001)"),
-      customerId: z
-        .string()
-        .min(1, "⚠️ Please select a customer from the dropdown"),
-      subtotalAmount: z
-        .string()
-        .min(1, "⚠️ Subtotal amount is required (e.g., 1000.00)"),
-      totalAmount: z
-        .string()
-        .min(1, "⚠️ Total amount is required (e.g., 1180.00)"),
-    })
-    .omit({
-      warrantyTerms: true,
-      specialTerms: true,
-      bankName: true,
-      accountNumber: true,
-      ifscCode: true,
-    });
->>>>>>> 6c35f7ae
 
   const form = useForm<z.infer<typeof quotationFormSchema>>({
     resolver: zodResolver(quotationFormSchema),
@@ -128,42 +72,37 @@
       status: "draft",
       quotationDate: new Date(),
       validUntil: new Date(Date.now() + 30 * 24 * 60 * 60 * 1000), // 30 days from now
-      subtotalAmount: "0.00",
-      taxAmount: "0.00",
-      discountAmount: "0.00",
-      totalAmount: "0.00",
-      quotationNumber: "",
-<<<<<<< HEAD
-=======
-      customerId: "",
-      userId: "79c36f2b-237a-4ba6-a4b3-a12fc8a18446", // Real user ID from database
-      deliveryTerms: "",
-      paymentTerms: "",
-      bankingDetails: "",
-      termsConditions: "",
-      notes: "",
-      jobCardNumber: "",
-      partNumber: "",
-      projectIncharge: "",
-      moldDetails: [],
-      quotationItems: [],
+      subtotalAmount: '0.00',
+      taxAmount: '0.00',
+      discountAmount: '0.00',
+      totalAmount: '0.00',
+      quotationNumber: '',
+      customerId: '',
+      userId: '79c36f2b-237a-4ba6-a4b3-a12fc8a18446', // Real user ID from database
+      deliveryTerms: '',
+      paymentTerms: '',
+      warrantyTerms: '',
+      specialTerms: '',
+      notes: '',
+      jobCardNumber: '',
+      partNumber: '',
+      bankName: '',
+      accountNumber: '',
+      ifscCode: ''
     },
   });
 
   // --- EXPORT FILTER SCHEMA ---
   const exportFilterSchema = z.object({
     customerId: z.string().optional(),
-    status: z
-      .enum(["draft", "sent", "pending", "approved", "rejected"])
-      .optional(),
+    status: z.enum(["draft", "sent", "pending", "approved", "rejected"]).optional(),
     startDate: z.string().optional(), // Keep as string for form handling
-    endDate: z.string().optional(), // Keep as string for form handling
+    endDate: z.string().optional(),   // Keep as string for form handling
   });
 
   const exportForm = useForm<z.infer<typeof exportFilterSchema>>({
     resolver: zodResolver(exportFilterSchema),
     defaultValues: {
->>>>>>> 6c35f7ae
       customerId: "",
       userId: "79c36f2b-237a-4ba6-a4b3-a12fc8a18446", // Real user ID from database
       deliveryTerms: "",
@@ -239,18 +178,9 @@
       taxAmount: String(quotation.taxAmount),
       discountAmount: String(quotation.discountAmount),
       totalAmount: String(quotation.totalAmount),
-      customerId: quotation.customerId || "",
-      userId: quotation.userId || "79c36f2b-237a-4ba6-a4b3-a12fc8a18446",
-<<<<<<< HEAD
-      status: quotation.status || "draft", // Ensure status is set
-=======
-      status: quotation.status || "draft",
-      projectIncharge: quotation.projectIncharge || "",
-      bankingDetails: quotation.bankingDetails || "",
-      termsConditions: quotation.termsConditions || "",
-      moldDetails: quotation.moldDetails || [],
-      quotationItems: quotation.quotationItems || [],
->>>>>>> 6c35f7ae
+      customerId: quotation.customerId || '',
+      userId: quotation.userId || '79c36f2b-237a-4ba6-a4b3-a12fc8a18446',
+      status: quotation.status || 'draft',
     };
     console.log("Resetting form with data:", resetData); // Debug log
     form.reset(resetData);
@@ -260,12 +190,8 @@
   const handleSendQuotation = async (quotation: OutboundQuotation) => {
     try {
       // Update the status to "sent"
-<<<<<<< HEAD
-      await apiRequest("PUT", `/api/outbound-quotations/${quotation.id}`, {
-=======
-      await apiRequest("PUT", `/outbound-quotations/${quotation.id}`, {
->>>>>>> 6c35f7ae
-        status: "sent", // Only send the status field to update
+      await apiRequest('PUT', `/outbound-quotations/${quotation.id}`, {
+        status: 'sent', // Only send the status field to update
       });
 
       toast({
@@ -288,53 +214,19 @@
   // Handler for Download PDF action
   const handleDownloadQuotationPDF = async (quotation: OutboundQuotation) => {
     try {
-<<<<<<< HEAD
-      console.log(
-        `🐛 [FRONTEND] handleDownloadQuotationPDF - Requesting PDF for quotation ID: ${quotation.id}`
-      );
-
-      // Make API request to get the PDF as a Blob
-      const response = await apiRequest<Blob>(
-        "GET",
-        `/api/outbound-quotations/${quotation.id}/pdf`,
-        undefined, // No body for GET request
-        { responseType: "blob" } // Important: Expect a binary file (Blob)
-      );
-
-      console.log(
-        `🐛 [FRONTEND] handleDownloadQuotationPDF - Received PDF blob for ID: ${quotation.id}`
-=======
       // Assuming you have an API endpoint that generates and returns a PDF file
       const response = await apiRequest(
-        "GET",
+        'GET',
         `/outbound-quotations/${quotation.id}/pdf`,
         undefined, // No body needed for GET
-        { responseType: "blob" } // Important: Tell fetch/Axios to expect a binary blob
->>>>>>> 6c35f7ae
+        { responseType: 'blob' } // Important: Tell fetch/Axios to expect a binary blob
       );
 
-      // Create a temporary URL for the blob
-      const url = window.URL.createObjectURL(response); // Use response directly as it's already a Blob
-
       // Create a temporary anchor element to trigger the download
-<<<<<<< HEAD
-      const link = document.createElement("a");
+      const url = window.URL.createObjectURL(new Blob([response]));
+      const link = document.createElement('a');
       link.href = url;
-      // Suggest a filename based on the quotation number
-=======
-      const url = window.URL.createObjectURL(response);
-      const link = document.createElement("a");
-      link.href = url;
->>>>>>> 6c35f7ae
-      link.setAttribute(
-        "download",
-        `Quotation_${quotation.quotationNumber}.pdf`
-      );
-<<<<<<< HEAD
-
-      // Append to the body, click, and remove
-=======
->>>>>>> 6c35f7ae
+      link.setAttribute('download', `Quotation_${quotation.quotationNumber}.pdf`);
       document.body.appendChild(link);
       link.click();
       link.parentNode?.removeChild(link);
@@ -542,31 +434,10 @@
 
       // Update state with filtered results
       setFilteredQuotations(response || []);
-<<<<<<< HEAD
-
-      // Show success message with count
-      if (response?.length > 0) {
-        toast({
-          title: "Filter Applied",
-          description: `Found ${response.length} quotations matching your criteria.`,
-          variant: "default",
-        });
-      } else {
-        toast({
-          title: "No Matching Records",
-          description:
-            "No quotations match your filter criteria. Try adjusting your filters.",
-          variant: "secondary",
-        });
-      }
-=======
       toast({
         title: "Success",
-        description: `Found ${
-          response?.length || 0
-        } quotations matching your filters.`,
+        description: `Found ${response?.length || 0} quotations matching your filters.`,
       });
->>>>>>> 6c35f7ae
     } catch (error: any) {
       console.error("Failed to filter quotations:", error);
       toast({
@@ -640,50 +511,21 @@
         queryParams.append("endDate", formData.endDate!);
       }
 
-<<<<<<< HEAD
-      console.log(
-        "🐛 [EXPORT] Exporting with params:",
-        Object.fromEntries(queryParams.entries())
-      );
-
-      // Call the API to generate the export file
-      const response = await apiRequest<Blob>(
-        "GET",
-        `/outbound-quotations/export?${queryParams.toString()}`,
-        undefined,
-        { responseType: "blob" } // Important: Expect a binary file (Blob)
-      );
-
-      // Generate a meaningful filename with date
-      const today = new Date().toISOString().split("T")[0];
-      const filename = `HotTip_Quotations_Export_${today}.xlsx`;
-
-      // Create a download link for the blob
-      const url = window.URL.createObjectURL(response);
-      const link = document.createElement("a");
-      link.href = url;
-      link.setAttribute("download", filename);
-
-      // Trigger the download
-=======
       // Call the API to generate the export (e.g., CSV, Excel, or PDF of all matching quotations)
       // This assumes your backend has an endpoint like `/outbound-quotations/export`
       const response = await apiRequest(
-        "GET",
+        'GET',
         `/outbound-quotations/export?${queryParams.toString()}`,
         undefined,
-        { responseType: "blob" } // Expect a binary file
+        { responseType: 'blob' } // Expect a binary file
       );
 
       // Trigger download of the exported file
-      const filename = `Outbound_Quotations_Export_${
-        new Date().toISOString().split("T")[0]
-      }.xlsx`; // Adjust extension based on your backend's output
+      const filename = `Outbound_Quotations_Export_${new Date().toISOString().split('T')[0]}.xlsx`; // Adjust extension based on your backend's output
       const url = window.URL.createObjectURL(new Blob([response]));
-      const link = document.createElement("a");
+      const link = document.createElement('a');
       link.href = url;
-      link.setAttribute("download", filename);
->>>>>>> 6c35f7ae
+      link.setAttribute('download', filename);
       document.body.appendChild(link);
       link.click();
 
@@ -792,30 +634,12 @@
           </Button>
 
           {/* Send Button */}
-          <Button
-            size="sm"
-            variant="ghost"
-            data-testid={`button-send-${quotation.id}`}
-            onClick={() => handleSendQuotation(quotation)}
-<<<<<<< HEAD
-            disabled={quotation.status === "sent"} // Optional: disable if already sent
-=======
->>>>>>> 6c35f7ae
-          >
+          <Button size="sm" variant="ghost" data-testid={`button-send-${quotation.id}`}>
             <Send className="h-4 w-4" />
           </Button>
 
           {/* Download PDF Button */}
-          <Button
-            size="sm"
-            variant="ghost"
-            data-testid={`button-download-${quotation.id}`}
-<<<<<<< HEAD
-            onClick={() => handleDownloadQuotationPDF(quotation)}
-=======
-            onClick={() => handleDownloadPDF(quotation)}
->>>>>>> 6c35f7ae
-          >
+          <Button size="sm" variant="ghost" data-testid={`button-download-${quotation.id}`} onClick={() => handleDownloadPDF(quotation)}>
             <Download className="h-4 w-4" />
           </Button>
 
@@ -832,64 +656,54 @@
           )}
         </div>
       ),
-<<<<<<< HEAD
-=======
-    },
+    }
   ];
 
   // Columns for the filtered preview table in the export dialog
   const exportPreviewColumns = [
     {
-      key: "quotationNumber",
-      header: "Quotation #",
+      key: 'quotationNumber',
+      header: 'Quotation #',
       cell: (quotation: any) => (
         <div className="font-light">{quotation.quotationNumber}</div>
       ),
     },
     {
-      key: "customer",
-      header: "Client",
+      key: 'customer',
+      header: 'Client',
       cell: (quotation: any) => (
         <div>
-          <div className="font-light">{quotation.customer?.name || "N/A"}</div>
+          <div className="font-light">{quotation.customer?.name || 'N/A'}</div>
         </div>
       ),
     },
     {
-      key: "quotationDate",
-      header: "Date",
-      cell: (quotation: any) =>
-        new Date(quotation.quotationDate).toLocaleDateString(),
+      key: 'quotationDate',
+      header: 'Date',
+      cell: (quotation: any) => new Date(quotation.quotationDate).toLocaleDateString(),
     },
     {
-      key: "totalAmount",
-      header: "Total Amount",
-      cell: (quotation: any) =>
-        `₹${parseFloat(quotation.totalAmount).toLocaleString("en-IN")}`,
+      key: 'totalAmount',
+      header: 'Total Amount',
+      cell: (quotation: any) => `₹${parseFloat(quotation.totalAmount).toLocaleString('en-IN')}`,
     },
     {
-      key: "status",
-      header: "Status",
+      key: 'status',
+      header: 'Status',
       cell: (quotation: any) => {
         const statusColors = {
-          draft: "bg-gray-100 text-gray-800",
-          sent: "bg-blue-100 text-blue-800",
-          pending: "bg-yellow-100 text-yellow-800",
-          approved: "bg-green-100 text-green-800",
-          rejected: "bg-red-100 text-red-800",
+          draft: 'bg-gray-100 text-gray-800',
+          sent: 'bg-blue-100 text-blue-800',
+          pending: 'bg-yellow-100 text-yellow-800',
+          approved: 'bg-green-100 text-green-800',
+          rejected: 'bg-red-100 text-red-800'
         };
         return (
-          <Badge
-            className={
-              statusColors[quotation.status as keyof typeof statusColors] ||
-              statusColors.draft
-            }
-          >
-            {quotation.status?.toUpperCase() || "DRAFT"}
+          <Badge className={statusColors[quotation.status as keyof typeof statusColors] || statusColors.draft}>
+            {quotation.status?.toUpperCase() || 'DRAFT'}
           </Badge>
         );
       },
->>>>>>> 6c35f7ae
     },
   ];
 
@@ -923,26 +737,18 @@
             </DialogHeader>
 
             <Form {...form}>
-              <form
-<<<<<<< HEAD
-                onSubmit={form.handleSubmit((data) =>
-                  createQuotationMutation.mutate(data)
-=======
-                onSubmit={form.handleSubmit(
-                  (data) => createQuotationMutation.mutate(data)
-                  // (errors) => {
-                  //   console.error('Form validation errors:', errors);
-                  //   toast({
-                  //     title: "Validation Error",
-                  //     description: "Please fix the highlighted fields and try again",
-
-                  //     variant: "destructive",
-                  //   });
-                  // }
->>>>>>> 6c35f7ae
-                )}
-                className="space-y-4"
-              >
+              <form onSubmit={form.handleSubmit(
+                (data) => createQuotationMutation.mutate(data),
+                // (errors) => {
+                //   console.error('Form validation errors:', errors);
+                //   toast({
+                //     title: "Validation Error",
+                //     description: "Please fix the highlighted fields and try again",
+      
+                //     variant: "destructive",
+                //   });
+                // }
+              )} className="space-y-4">
                 <div className="grid grid-cols-1 md:grid-cols-2 gap-4">
                   <FormField
                     control={form.control}
@@ -1231,18 +1037,10 @@
       <Dialog open={isViewDialogOpen} onOpenChange={setIsViewDialogOpen}>
         <DialogContent className="max-w-6xl max-h-[90vh] overflow-y-auto">
           <DialogHeader>
-<<<<<<< HEAD
-            <DialogTitle>
-              View Quotation: {selectedQuotation?.quotationNumber}
-            </DialogTitle>
+            <DialogTitle>View Quotation: {selectedQuotation?.quotationNumber}</DialogTitle>
             <DialogDescription>
               Details of the selected quotation
             </DialogDescription>
-=======
-            <DialogTitle className="text-center text-2xl font-bold">
-              QUOTATION
-            </DialogTitle>
->>>>>>> 6c35f7ae
           </DialogHeader>
 
           {selectedQuotation && (
@@ -1250,409 +1048,51 @@
               {/* Company Details */}
               <div className="grid grid-cols-1 md:grid-cols-2 gap-6">
                 <div>
-<<<<<<< HEAD
-                  <strong>Quotation Number:</strong>{" "}
-                  {selectedQuotation.quotationNumber}
-=======
-                  <h3 className="font-bold text-lg">Hottip India Polymers</h3>
-                  <p className="font-semibold">HOT RUNNER SYSTEMS</p>
-                  <p>Pune, Maharashtra</p>
-                  <p>Email: info@hottipindia.com</p>
-                  <p>Mobile: +91-9876543210</p>
-                  <p>Website: www.hottipindia.com</p>
-                  <p>GST Number: 27AAAAA0000A1Z5</p>
->>>>>>> 6c35f7ae
+                  <strong>Quotation Number:</strong> {selectedQuotation.quotationNumber}
                 </div>
 
                 {/* Customer Details */}
                 <div>
-<<<<<<< HEAD
-                  <strong>Customer:</strong>{" "}
-                  {selectedQuotation.customer?.name || "N/A"}
+                  <strong>Customer:</strong> {selectedQuotation.customer?.name || 'N/A'}
                 </div>
               </div>
               <div className="grid grid-cols-1 md:grid-cols-2 gap-4">
                 <div>
-                  <strong>Quotation Date:</strong>{" "}
-                  {new Date(
-                    selectedQuotation.quotationDate
-                  ).toLocaleDateString()}
+                  <strong>Quotation Date:</strong> {new Date(selectedQuotation.quotationDate).toLocaleDateString()}
                 </div>
                 <div>
-                  <strong>Valid Until:</strong>{" "}
-                  {selectedQuotation.validUntil
-                    ? new Date(
-                        selectedQuotation.validUntil
-                      ).toLocaleDateString()
-                    : "N/A"}
+                  <strong>Valid Until:</strong> {selectedQuotation.validUntil ? new Date(selectedQuotation.validUntil).toLocaleDateString() : 'N/A'}
                 </div>
               </div>
               <div className="grid grid-cols-1 md:grid-cols-2 gap-4">
                 <div>
-                  <strong>Subtotal Amount:</strong> ₹
-                  {parseFloat(selectedQuotation.subtotalAmount).toLocaleString(
-                    "en-IN"
-                  )}
+                  <strong>Subtotal Amount:</strong> ₹{parseFloat(selectedQuotation.subtotalAmount).toLocaleString('en-IN')}
                 </div>
                 <div>
-                  <strong>Tax Amount:</strong> ₹
-                  {parseFloat(selectedQuotation.taxAmount).toLocaleString(
-                    "en-IN"
-                  )}
+                  <strong>Tax Amount:</strong> ₹{parseFloat(selectedQuotation.taxAmount).toLocaleString('en-IN')}
                 </div>
               </div>
               <div className="grid grid-cols-1 md:grid-cols-2 gap-4">
                 <div>
-                  <strong>Discount Amount:</strong> ₹
-                  {parseFloat(selectedQuotation.discountAmount).toLocaleString(
-                    "en-IN"
-                  )}
+                  <strong>Discount Amount:</strong> ₹{parseFloat(selectedQuotation.discountAmount).toLocaleString('en-IN')}
                 </div>
                 <div>
-                  <strong>Total Amount:</strong> ₹
-                  {parseFloat(selectedQuotation.totalAmount).toLocaleString(
-                    "en-IN"
-                  )}
+                  <strong>Total Amount:</strong> ₹{parseFloat(selectedQuotation.totalAmount).toLocaleString('en-IN')}
                 </div>
               </div>
               <div className="grid grid-cols-1 md:grid-cols-2 gap-4">
                 <div>
-                  <strong>Payment Terms:</strong>{" "}
-                  {selectedQuotation.paymentTerms || "N/A"}
+                  <strong>Payment Terms:</strong> {selectedQuotation.paymentTerms || 'N/A'}
                 </div>
                 <div>
-                  <strong>Delivery Terms:</strong>{" "}
-                  {selectedQuotation.deliveryTerms || "N/A"}
+                  <strong>Delivery Terms:</strong> {selectedQuotation.deliveryTerms || 'N/A'}
                 </div>
               </div>
               <div>
-                <strong>Notes:</strong> {selectedQuotation.notes || "N/A"}
+                <strong>Notes:</strong> {selectedQuotation.notes || 'N/A'}
               </div>
               <div>
-                <strong>Status:</strong>{" "}
-                {selectedQuotation.status?.toUpperCase() || "DRAFT"}
-=======
-                  <h3 className="font-bold">Bill To:</h3>
-                  <p className="font-semibold">
-                    {selectedQuotation.customer?.name || "N/A"}
-                  </p>
-                  {selectedQuotation.customer?.company && (
-                    <p>{selectedQuotation.customer.company}</p>
-                  )}
-                  <p>{selectedQuotation.customer?.address || "N/A"}</p>
-                  <p>
-                    GST Number: {selectedQuotation.customer?.gstNumber || "N/A"}
-                  </p>
-                  <p>Phone: {selectedQuotation.customer?.phone || "N/A"}</p>
-                  <p>Email: {selectedQuotation.customer?.email || "N/A"}</p>
-                  <p>
-                    Contact Person: Mr.{" "}
-                    {selectedQuotation.customer?.contactPerson || "N/A"}
-                  </p>
-                </div>
-              </div>
-
-              {/* Quotation Info */}
-              <div className="grid grid-cols-1 md:grid-cols-2 gap-6">
-                <div></div>
-                <div className="text-right">
-                  <p>
-                    <strong>Quotation Ref No:</strong>{" "}
-                    {selectedQuotation.quotationNumber}
-                  </p>
-                  <p>
-                    <strong>Quotation Date:</strong>{" "}
-                    {new Date(
-                      selectedQuotation.quotationDate
-                    ).toLocaleDateString()}
-                  </p>
-                  <p>
-                    <strong>Project Incharge:</strong>{" "}
-                    {selectedQuotation.projectIncharge || "N/A"}
-                  </p>
-                  <p>
-                    <strong>Job Card Details:</strong>{" "}
-                    {selectedQuotation.jobCardNumber || "N/A"}
-                  </p>
-                </div>
-              </div>
-
-              {/* Mold / Part Details */}
-              {selectedQuotation.moldDetails &&
-                selectedQuotation.moldDetails.length > 0 && (
-                  <div>
-                    <h3 className="font-bold text-lg mb-4">
-                      Section 1 – Mold / Part Details
-                    </h3>
-                    <div className="overflow-x-auto">
-                      <table className="w-full border-collapse border border-gray-300">
-                        <thead>
-                          <tr className="bg-gray-100">
-                            <th className="border border-gray-300 px-2 py-1 text-left">
-                              No
-                            </th>
-                            <th className="border border-gray-300 px-2 py-1 text-left">
-                              Part Name
-                            </th>
-                            <th className="border border-gray-300 px-2 py-1 text-left">
-                              Mould No
-                            </th>
-                            <th className="border border-gray-300 px-2 py-1 text-left">
-                              Plastic Material
-                            </th>
-                            <th className="border border-gray-300 px-2 py-1 text-left">
-                              Colour Change
-                            </th>
-                            <th className="border border-gray-300 px-2 py-1 text-left">
-                              MFI
-                            </th>
-                            <th className="border border-gray-300 px-2 py-1 text-left">
-                              Wall Thickness
-                            </th>
-                            <th className="border border-gray-300 px-2 py-1 text-left">
-                              No. of Cavity
-                            </th>
-                            <th className="border border-gray-300 px-2 py-1 text-left">
-                              GF% + MF%
-                            </th>
-                            <th className="border border-gray-300 px-2 py-1 text-left">
-                              Part Weight (Gms)
-                            </th>
-                            <th className="border border-gray-300 px-2 py-1 text-left">
-                              System Suggested
-                            </th>
-                            <th className="border border-gray-300 px-2 py-1 text-left">
-                              No. of Drops
-                            </th>
-                            <th className="border border-gray-300 px-2 py-1 text-left">
-                              Trial Date
-                            </th>
-                          </tr>
-                        </thead>
-                        <tbody>
-                          {selectedQuotation.moldDetails.map(
-                            (mold: any, index: number) => (
-                              <tr key={index}>
-                                <td className="border border-gray-300 px-2 py-1">
-                                  {mold.no}
-                                </td>
-                                <td className="border border-gray-300 px-2 py-1">
-                                  {mold.partName}
-                                </td>
-                                <td className="border border-gray-300 px-2 py-1">
-                                  {mold.mouldNo}
-                                </td>
-                                <td className="border border-gray-300 px-2 py-1">
-                                  {mold.plasticMaterial}
-                                </td>
-                                <td className="border border-gray-300 px-2 py-1">
-                                  {mold.colourChange}
-                                </td>
-                                <td className="border border-gray-300 px-2 py-1">
-                                  {mold.mfi}
-                                </td>
-                                <td className="border border-gray-300 px-2 py-1">
-                                  {mold.wallThickness}
-                                </td>
-                                <td className="border border-gray-300 px-2 py-1">
-                                  {mold.noOfCavity}
-                                </td>
-                                <td className="border border-gray-300 px-2 py-1">
-                                  {mold.gfPercent} + {mold.mfPercent}
-                                </td>
-                                <td className="border border-gray-300 px-2 py-1">
-                                  {mold.partWeight}
-                                </td>
-                                <td className="border border-gray-300 px-2 py-1">
-                                  {mold.systemSuggested}
-                                </td>
-                                <td className="border border-gray-300 px-2 py-1">
-                                  {mold.noOfDrops}
-                                </td>
-                                <td className="border border-gray-300 px-2 py-1">
-                                  {mold.trialDate || "-"}
-                                </td>
-                              </tr>
-                            )
-                          )}
-                        </tbody>
-                      </table>
-                    </div>
-                  </div>
-                )}
-
-              {/* Quotation Items Table */}
-              {selectedQuotation.quotationItems &&
-                selectedQuotation.quotationItems.length > 0 && (
-                  <div>
-                    <h3 className="font-bold text-lg mb-4">
-                      Section 2 – Quotation Items Table
-                    </h3>
-                    <div className="overflow-x-auto">
-                      <table className="w-full border-collapse border border-gray-300">
-                        <thead>
-                          <tr className="bg-gray-100">
-                            <th className="border border-gray-300 px-4 py-2 text-left">
-                              No
-                            </th>
-                            <th className="border border-gray-300 px-4 py-2 text-left">
-                              Part Name
-                            </th>
-                            <th className="border border-gray-300 px-4 py-2 text-left">
-                              Part Description
-                            </th>
-                            <th className="border border-gray-300 px-4 py-2 text-left">
-                              UOM
-                            </th>
-                            <th className="border border-gray-300 px-4 py-2 text-left">
-                              Qty
-                            </th>
-                            <th className="border border-gray-300 px-4 py-2 text-left">
-                              Unit Price (INR)
-                            </th>
-                            <th className="border border-gray-300 px-4 py-2 text-left">
-                              Amount (INR)
-                            </th>
-                          </tr>
-                        </thead>
-                        <tbody>
-                          {selectedQuotation.quotationItems.map(
-                            (item: any, index: number) => (
-                              <tr key={index}>
-                                <td className="border border-gray-300 px-4 py-2">
-                                  {item.no}
-                                </td>
-                                <td className="border border-gray-300 px-4 py-2">
-                                  {item.partName}
-                                </td>
-                                <td className="border border-gray-300 px-4 py-2">
-                                  {item.partDescription}
-                                </td>
-                                <td className="border border-gray-300 px-4 py-2">
-                                  {item.uom}
-                                </td>
-                                <td className="border border-gray-300 px-4 py-2">
-                                  {item.qty}
-                                </td>
-                                <td className="border border-gray-300 px-4 py-2">
-                                  ₹{item.unitPrice.toLocaleString("en-IN")}
-                                </td>
-                                <td className="border border-gray-300 px-4 py-2">
-                                  ₹{item.amount.toLocaleString("en-IN")}
-                                </td>
-                              </tr>
-                            )
-                          )}
-                          <tr>
-                            <td
-                              colSpan={6}
-                              className="border border-gray-300 px-4 py-2 text-right font-bold"
-                            >
-                              TOTAL
-                            </td>
-                            <td className="border border-gray-300 px-4 py-2 font-bold">
-                              ₹
-                              {parseFloat(
-                                selectedQuotation.subtotalAmount
-                              ).toLocaleString("en-IN")}
-                            </td>
-                          </tr>
-                        </tbody>
-                      </table>
-                    </div>
-                  </div>
-                )}
-
-              {/* Financial Summary */}
-              <div className="text-right">
-                <h3 className="font-bold text-lg mb-4">Financial Summary</h3>
-                <p>
-                  <strong>Basic Amount:</strong> ₹
-                  {parseFloat(selectedQuotation.subtotalAmount).toLocaleString(
-                    "en-IN"
-                  )}
-                </p>
-                {selectedQuotation.taxAmount &&
-                  parseFloat(selectedQuotation.taxAmount) > 0 && (
-                    <p>
-                      <strong>IGST 18%:</strong> ₹
-                      {parseFloat(selectedQuotation.taxAmount).toLocaleString(
-                        "en-IN"
-                      )}
-                    </p>
-                  )}
-                {selectedQuotation.discountAmount &&
-                  parseFloat(selectedQuotation.discountAmount) > 0 && (
-                    <p>
-                      <strong>Discount:</strong> ₹
-                      {parseFloat(
-                        selectedQuotation.discountAmount
-                      ).toLocaleString("en-IN")}
-                    </p>
-                  )}
-                <p className="font-bold text-xl">
-                  <strong>Grand Total:</strong> ₹
-                  {parseFloat(selectedQuotation.totalAmount).toLocaleString(
-                    "en-IN"
-                  )}
-                </p>
-              </div>
-
-              {/* Terms & Conditions */}
-              <div>
-                <h3 className="font-bold text-lg mb-2">Terms & Conditions</h3>
-                <ul className="list-disc list-inside space-y-1">
-                  <li>
-                    <strong>Delivery:</strong>{" "}
-                    {selectedQuotation.deliveryTerms ||
-                      "25–30 days from approval of drawings"}
-                  </li>
-                  <li>
-                    <strong>Packaging:</strong> Standard
-                  </li>
-                  <li>
-                    <strong>Payment:</strong>{" "}
-                    {selectedQuotation.paymentTerms ||
-                      "50% advance, 50% against delivery"}
-                  </li>
-                  <li>
-                    <strong>Warranty:</strong>{" "}
-                    {selectedQuotation.warrantyTerms || "18 months"}
-                  </li>
-                  {selectedQuotation.specialTerms && (
-                    <li>
-                      <strong>Special Terms:</strong>{" "}
-                      {selectedQuotation.specialTerms}
-                    </li>
-                  )}
-                  <li>
-                    One Nozzle Heater & one Nozzle T/C included in package
-                  </li>
-                </ul>
-              </div>
-
-              {/* Notes */}
-              {selectedQuotation.notes && (
-                <div>
-                  <h3 className="font-bold text-lg mb-2">Notes</h3>
-                  <p>{selectedQuotation.notes}</p>
-                </div>
-              )}
-
-              {/* Status */}
-              <div className="text-center">
-                <Badge
-                  variant={
-                    selectedQuotation.status === "approved"
-                      ? "default"
-                      : selectedQuotation.status === "rejected"
-                      ? "destructive"
-                      : "secondary"
-                  }
-                >
-                  Status: {selectedQuotation.status?.toUpperCase() || "DRAFT"}
-                </Badge>
->>>>>>> 6c35f7ae
+                <strong>Status:</strong> {selectedQuotation.status?.toUpperCase() || 'DRAFT'}
               </div>
             </div>
           )}
@@ -1675,64 +1115,29 @@
             <form
               onSubmit={form.handleSubmit((data) => {
                 if (!selectedQuotation) return;
-<<<<<<< HEAD
-                // Prepare data for update
-                // Ensure dates are Date objects or ISO strings if needed by backend
-                // Let Drizzle handle Date objects
-                const updateData = {
+                // Create PUT request to update existing quotation
+                apiRequest('PUT', `/outbound-quotations/${selectedQuotation.id}`, {
                   ...data,
-                  quotationDate:
-                    data.quotationDate instanceof Date
-                      ? data.quotationDate
-                      : new Date(data.quotationDate),
-                  validUntil: data.validUntil
-                    ? data.validUntil instanceof Date
-                      ? data.validUntil
-                      : new Date(data.validUntil)
-                    : null,
-                  updatedAt: new Date(), // Set updated timestamp
-                };
-
-                console.log("Sending update data:", updateData); // Debug log
-
-                // Create PUT request to update existing quotation
-                apiRequest(
-                  "PUT",
-                  `/api/outbound-quotations/${selectedQuotation.id}`,
-                  updateData
-=======
-                // Create PUT request to update existing quotation
-                apiRequest(
-                  "PUT",
-                  `/outbound-quotations/${selectedQuotation.id}`,
-                  {
-                    ...data,
-                    userId: "79c36f2b-237a-4ba6-a4b3-a12fc8a18446", // Real user ID from database
-                  }
->>>>>>> 6c35f7ae
-                )
-                  .then(() => {
-                    toast({
-                      title: "Success",
-                      description: "Quotation updated successfully",
-                    });
-                    setIsEditDialogOpen(false);
-                    queryClient.invalidateQueries({
-                      queryKey: ["/api/outbound-quotations"],
-                    });
-                  })
-                  .catch((error: any) => {
-                    console.error("Failed to update quotation:", error);
-                    toast({
-                      title: "Error",
-                      description:
-                        error?.data?.error || "Failed to update quotation",
-                      variant: "destructive",
-                    });
+                  userId: '79c36f2b-237a-4ba6-a4b3-a12fc8a18446' // Real user ID from database
+                })
+                .then(() => {
+                  toast({
+                    title: "Success",
+                    description: "Quotation updated successfully",
                   });
-              })}
-              className="space-y-4"
-            >
+                  setIsEditDialogOpen(false);
+                  queryClient.invalidateQueries({ queryKey: ['/api/outbound-quotations'] });
+                })
+                .catch((error: any) => {
+                  console.error('Failed to update quotation:', error);
+                  toast({
+                    title: "Error",
+                    description: error?.data?.error || "Failed to update quotation",
+                    variant: "destructive",
+                  });
+                });
+              }
+            )} className="space-y-4">
               <div className="grid grid-cols-1 md:grid-cols-2 gap-4">
                 <FormField
                   control={form.control}
@@ -2035,13 +1440,7 @@
                   disabled={createQuotationMutation.isPending} // Or a separate edit mutation flag
                   data-testid="button-submit"
                 >
-<<<<<<< HEAD
-                  Update Quotation
-=======
-                  {createQuotationMutation.isPending
-                    ? "Creating..."
-                    : "Create Quotation"}
->>>>>>> 6c35f7ae
+                  {createQuotationMutation.isPending ? "Creating..." : "Create Quotation"}
                 </Button>
               </div>
             </form>
@@ -2050,21 +1449,13 @@
       </Dialog>
 
       {/* Export All Dialog */}
-<<<<<<< HEAD
-      <Dialog open={isExportDialogOpen} onOpenChange={setIsExportDialogOpen}>
-        <DialogContent className="max-w-3xl">
-=======
-      <Dialog
-        open={isExportDialogOpen}
-        onOpenChange={(open) => {
-          setIsExportDialogOpen(open);
-          if (!open) {
-            setFilteredQuotations([]); // Clear preview when closing
-          }
-        }}
-      >
+      <Dialog open={isExportDialogOpen} onOpenChange={(open) => {
+        setIsExportDialogOpen(open);
+        if (!open) {
+          setFilteredQuotations([]); // Clear preview when closing
+        }
+      }}>
         <DialogContent className="max-w-4xl max-h-[90vh] overflow-y-auto">
->>>>>>> 6c35f7ae
           <DialogHeader>
             <DialogTitle className="flex items-center">
               <Download className="h-5 w-5 mr-2" />
@@ -2076,7 +1467,6 @@
             </DialogDescription>
           </DialogHeader>
 
-<<<<<<< HEAD
           <div className="grid grid-cols-1 md:grid-cols-3 gap-6">
             {/* Filter Form - Left Column */}
             <div className="md:col-span-1 bg-muted/30 p-4 rounded-lg">
@@ -2084,81 +1474,8 @@
                 FILTER OPTIONS
               </h3>
 
-              <Form {...exportForm}>
-                <form
-                  onSubmit={exportForm.handleSubmit(handleExportFilterSubmit)}
-                  className="space-y-4"
-                >
-                  <FormField
-                    control={exportForm.control}
-                    name="customerId"
-                    render={({ field }) => (
-                      <FormItem>
-                        <FormLabel>Client</FormLabel>
-                        <Select
-                          onValueChange={field.onChange}
-                          value={field.value || ""}
-                        >
-                          <FormControl>
-                            <SelectTrigger data-testid="select-export-customer">
-                              <SelectValue placeholder="All Clients" />
-                            </SelectTrigger>
-                          </FormControl>
-                          <SelectContent>
-                            <SelectItem value="">All Clients</SelectItem>
-                            {(customers || []).map((customer: any) => (
-                              <SelectItem key={customer.id} value={customer.id}>
-                                {customer.name}
-                              </SelectItem>
-                            ))}
-                          </SelectContent>
-                        </Select>
-                        <FormMessage />
-                      </FormItem>
-                    )}
-                  />
-
-                  <FormField
-                    control={exportForm.control}
-                    name="status"
-                    render={({ field }) => (
-                      <FormItem>
-                        <FormLabel>Status</FormLabel>
-                        <Select
-                          onValueChange={field.onChange}
-                          value={field.value || ""}
-                        >
-                          <FormControl>
-                            <SelectTrigger data-testid="select-export-status">
-                              <SelectValue placeholder="All Statuses" />
-                            </SelectTrigger>
-                          </FormControl>
-                          <SelectContent>
-                            <SelectItem value="">All Statuses</SelectItem>
-                            <SelectItem value="draft">Draft</SelectItem>
-                            <SelectItem value="sent">Sent</SelectItem>
-                            <SelectItem value="pending">Pending</SelectItem>
-                            <SelectItem value="approved">Approved</SelectItem>
-                            <SelectItem value="rejected">Rejected</SelectItem>
-                          </SelectContent>
-                        </Select>
-                        <FormMessage />
-                      </FormItem>
-                    )}
-                  />
-
-                  <FormField
-                    control={exportForm.control}
-                    name="startDate"
-                    render={({ field }) => (
-                      <FormItem>
-                        <FormLabel>Start Date</FormLabel>
-=======
           <Form {...exportForm}>
-            <form
-              onSubmit={exportForm.handleSubmit(handleExportFilterSubmit)}
-              className="space-y-6"
-            >
+            <form onSubmit={exportForm.handleSubmit(handleExportFilterSubmit)} className="space-y-6">
               <div className="grid grid-cols-1 md:grid-cols-2 gap-4">
                 {/* Client Name Filter */}
                 <FormField
@@ -2167,11 +1484,60 @@
                   render={({ field }) => (
                     <FormItem>
                       <FormLabel>Client Name</FormLabel>
-                      <Select
-                        onValueChange={field.onChange}
-                        value={field.value || ""}
-                      >
->>>>>>> 6c35f7ae
+                      <Select onValueChange={field.onChange} value={field.value || ""}>
+                        <FormControl>
+                          <SelectTrigger data-testid="select-export-client">
+                            <SelectValue placeholder="All Clients" />
+                          </SelectTrigger>
+                        </FormControl>
+                        <SelectContent>
+                          <SelectItem value="">All Clients</SelectItem>
+                          {(customers || []).map((customer: any) => (
+                            <SelectItem key={customer.id} value={customer.id}>
+                              {customer.name}
+                            </SelectItem>
+                          ))}
+                        </SelectContent>
+                      </Select>
+                      <FormMessage />
+                    </FormItem>
+                  )}
+                />
+
+                {/* Status Filter */}
+                <FormField
+                  control={exportForm.control}
+                  name="status"
+                  render={({ field }) => (
+                    <FormItem>
+                      <FormLabel>Select Status</FormLabel>
+                      <Select onValueChange={field.onChange} value={field.value || ""}>
+                        <FormControl>
+                          <SelectTrigger data-testid="select-export-status">
+                            <SelectValue placeholder="All Statuses" />
+                          </SelectTrigger>
+                        </FormControl>
+                        <SelectContent>
+                          <SelectItem value="">All Statuses</SelectItem>
+                          <SelectItem value="draft">Draft</SelectItem>
+                          <SelectItem value="sent">Sent</SelectItem>
+                          <SelectItem value="pending">Pending</SelectItem>
+                          <SelectItem value="approved">Approved</SelectItem>
+                          <SelectItem value="rejected">Rejected</SelectItem>
+                        </SelectContent>
+                      </Select>
+                      <FormMessage />
+                    </FormItem>
+                  )}
+                />
+              </div>
+
+                  <FormField
+                    control={exportForm.control}
+                    name="startDate"
+                    render={({ field }) => (
+                      <FormItem>
+                        <FormLabel>Start Date</FormLabel>
                         <FormControl>
                           <Input
                             type="date"
@@ -2186,105 +1552,68 @@
                     )}
                   />
 
-<<<<<<< HEAD
-                  <FormField
-                    control={exportForm.control}
-                    name="endDate"
-                    render={({ field }) => (
-                      <FormItem>
-                        <FormLabel>End Date</FormLabel>
-=======
-                {/* Status Filter */}
+                {/* Date To Filter */}
                 <FormField
                   control={exportForm.control}
-                  name="status"
+                  name="endDate"
                   render={({ field }) => (
                     <FormItem>
-                      <FormLabel>Select Status</FormLabel>
-                      <Select
-                        onValueChange={field.onChange}
-                        value={field.value || ""}
-                      >
->>>>>>> 6c35f7ae
-                        <FormControl>
-                          <Input
-                            type="date"
-                            value={field.value || ""}
-                            onChange={(e) => field.onChange(e.target.value)}
-                            className="w-full"
-                            data-testid="input-export-end-date"
-                          />
-                        </FormControl>
-                        <FormMessage />
-                      </FormItem>
-                    )}
-                  />
-
-                  <Button
-                    type="submit"
-                    className="w-full"
-                    disabled={isPreviewLoading}
-                    data-testid="button-submit-export"
-                  >
-                    {isPreviewLoading ? "Filtering..." : "Apply Filters"}
-                  </Button>
-                </form>
-              </Form>
-            </div>
-
-            {/* Preview Section - Right Column */}
-            <div className="md:col-span-2">
-              <div className="flex justify-between items-center mb-2">
-                <h3 className="text-sm font-medium text-muted-foreground">
-                  PREVIEW RESULTS
-                </h3>
-                <span className="text-sm bg-secondary px-2 py-1 rounded-md">
-                  {filteredQuotations.length} quotation
-                  {filteredQuotations.length !== 1 ? "s" : ""} found
-                </span>
-              </div>
-
-              {filteredQuotations.length > 0 ? (
-                <div className="border rounded-lg overflow-hidden">
-                  <div className="max-h-[350px] overflow-y-auto">
-                    <DataTable
-                      data={filteredQuotations || []}
-                      columns={columns}
-                      searchable={false}
-                      searchKey="quotationNumber"
-                    />
-                  </div>
-
-                  {/* Export Button */}
-                  <div className="bg-muted/20 p-3 flex justify-end">
-                    <Button
-                      onClick={handleExportAllSubmit}
-                      disabled={
-                        filteredQuotations.length === 0 || isPreviewLoading
-                      }
-                      data-testid="button-export-all-submit"
-                      size="sm"
-                    >
-                      <Download className="h-4 w-4 mr-2" />
-                      Export All ({filteredQuotations.length} Quotation
-                      {filteredQuotations.length !== 1 ? "s" : ""})
-                    </Button>
-                  </div>
-                </div>
-              ) : (
-                <div className="border rounded-lg flex flex-col items-center justify-center p-8 h-[350px] text-center bg-muted/10">
-                  <Filter className="h-12 w-12 text-muted-foreground mb-4 opacity-20" />
-                  <p className="text-muted-foreground mb-2">
-                    {isPreviewLoading
-                      ? "Loading quotations..."
-                      : "No quotations match the selected filters."}
-                  </p>
-                  <p className="text-xs text-muted-foreground max-w-xs">
-                    {!isPreviewLoading &&
-                      "Try adjusting your filter criteria or click 'Apply Filters' to see all available quotations."}
-                  </p>
-                </div>
-              )}
+                      <FormLabel>To Date</FormLabel>
+                      <FormControl>
+                        <Input
+                          type="date"
+                          value={field.value || ""}
+                          onChange={(e) => field.onChange(e.target.value)}
+                          data-testid="input-export-end-date"
+                        />
+                      </FormControl>
+                      <FormMessage />
+                    </FormItem>
+                  )}
+                />
+              </div>
+
+              <div className="flex justify-end space-x-2">
+                <Button
+                  type="button"
+                  variant="outline"
+                  onClick={() => {
+                    setIsExportDialogOpen(false);
+                    exportForm.reset();
+                    setFilteredQuotations([]);
+                  }}
+                  data-testid="button-export-cancel"
+                >
+                  Cancel
+                </Button>
+                <Button
+                  type="submit"
+                  disabled={isPreviewLoading}
+                  data-testid="button-export-preview"
+                >
+                  {isPreviewLoading ? "Filtering..." : "Apply Filters"}
+                </Button>
+              </div>
+            </form>
+          </Form>
+
+          {/* Preview Section */}
+          <div className="mt-6">
+            <h3 className="text-lg font-semibold mb-2">Filtered Quotations ({filteredQuotations.length})</h3>
+            {filteredQuotations.length > 0 ? (
+              <div className="border rounded-lg p-4 max-h-60 overflow-y-auto">
+                <DataTable
+                  data={filteredQuotations}
+                  columns={exportPreviewColumns}
+                  searchable={false}
+                />
+              </div>
+            ) : (
+              <div className="text-center text-muted-foreground py-4">
+                {isPreviewLoading ? "Loading..." : "No quotations match the selected filters."}
+              </div>
+            )}
+          </div>
 
               <div className="flex justify-end mt-4">
                 <Button
@@ -2296,38 +1625,6 @@
                 >
                   Close
                 </Button>
-<<<<<<< HEAD
-=======
-                <Button
-                  type="submit"
-                  disabled={isPreviewLoading}
-                  data-testid="button-export-preview"
-                >
-                  {isPreviewLoading ? "Filtering..." : "Apply Filters"}
-                </Button>
-              </div>
-            </form>
-          </Form>
-
-          {/* Preview Section */}
-          <div className="mt-6">
-            <h3 className="text-lg font-semibold mb-2">
-              Filtered Quotations ({filteredQuotations.length})
-            </h3>
-            {filteredQuotations.length > 0 ? (
-              <div className="border rounded-lg p-4 max-h-60 overflow-y-auto">
-                <DataTable
-                  data={filteredQuotations}
-                  columns={exportPreviewColumns}
-                  searchable={false}
-                />
-              </div>
-            ) : (
-              <div className="text-center text-muted-foreground py-4">
-                {isPreviewLoading
-                  ? "Loading..."
-                  : "No quotations match the selected filters."}
->>>>>>> 6c35f7ae
               </div>
             </div>
           </div>
@@ -2370,1224 +1667,4 @@
       </Card>
     </div>
   );
-}
-
-// import { useState } from "react";
-// import { useQuery, useMutation } from "@tanstack/react-query";
-// import { useForm } from "react-hook-form";
-// import { zodResolver } from "@hookform/resolvers/zod";
-// import { Card, CardContent, CardDescription, CardHeader, CardTitle } from "@/components/ui/card";
-// import { Button } from "@/components/ui/button";
-// import { Badge } from "@/components/ui/badge";
-// import { DataTable } from "@/components/ui/data-table";
-// import { Dialog, DialogContent, DialogDescription, DialogHeader, DialogTitle, DialogTrigger } from "@/components/ui/dialog";
-// import { Form, FormControl, FormField, FormItem, FormLabel, FormMessage } from "@/components/ui/form";
-// import { Input } from "@/components/ui/input";
-// import { Textarea } from "@/components/ui/textarea";
-// import { Select, SelectContent, SelectItem, SelectTrigger, SelectValue } from "@/components/ui/select";
-// import { Plus, FileText, Eye, Edit, Send, Download, Filter } from "lucide-react";
-// import { insertOutboundQuotationSchema, type InsertOutboundQuotation, type Customer, type OutboundQuotation } from "@shared/schema";
-// import { apiRequest, queryClient } from "@/lib/queryClient";
-// import { useToast } from "@/hooks/use-toast";
-// import { z } from "zod";
-
-// export default function OutboundQuotations() {
-//   const [isDialogOpen, setIsDialogOpen] = useState(false);
-//   const [selectedQuotation, setSelectedQuotation] = useState<OutboundQuotation | null>(null);
-//   const [isViewDialogOpen, setIsViewDialogOpen] = useState(false);
-//   const [isEditDialogOpen, setIsEditDialogOpen] = useState(false);
-//   const [isExportDialogOpen, setIsExportDialogOpen] = useState(false); // For Export All
-//   const [filteredQuotations, setFilteredQuotations] = useState<OutboundQuotation[]>([]);
-//   const [isPreviewLoading, setIsPreviewLoading] = useState(false);
-//   const { toast } = useToast();
-
-//   const { data: quotations = [], isLoading } = useQuery<OutboundQuotation[]>({
-//     queryKey: ["/outbound-quotations"],
-//   });
-
-//   const { data: customers = [] } = useQuery<Customer[]>({
-//     queryKey: ["/customers"],
-//   });
-
-//   // Use shared schema with enhanced validation messages
-//   const quotationFormSchema = insertOutboundQuotationSchema.extend({
-//     quotationNumber: z.string().min(1, "⚠️ Quotation number is required (e.g., QUO-2025-001)"),
-//     customerId: z.string().min(1, "⚠️ Please select a customer from the dropdown"),
-//     subtotalAmount: z.string().min(1, "⚠️ Subtotal amount is required (e.g., 1000.00)"),
-//     totalAmount: z.string().min(1, "⚠️ Total amount is required (e.g., 1180.00)"),
-//   });
-
-//   const form = useForm<z.infer<typeof quotationFormSchema>>({
-//     resolver: zodResolver(quotationFormSchema),
-//     defaultValues: {
-//       status: 'draft',
-//       quotationDate: new Date(),
-//       validUntil: new Date(Date.now() + 30 * 24 * 60 * 60 * 1000), // 30 days from now
-//       subtotalAmount: '0.00',
-//       taxAmount: '0.00',
-//       discountAmount: '0.00',
-//       totalAmount: '0.00',
-//       quotationNumber: '',
-//       customerId: '',
-//       userId: '79c36f2b-237a-4ba6-a4b3-a12fc8a18446', // Real user ID from database
-//       deliveryTerms: '',
-//       paymentTerms: '',
-//       warrantyTerms: '',
-//       specialTerms: '',
-//       notes: '',
-//       jobCardNumber: '',
-//       partNumber: '',
-//       bankName: '',
-//       accountNumber: '',
-//       ifscCode: ''
-//     },
-//   });
-
-//   // --- EXPORT FILTER SCHEMA ---
-//   const exportFilterSchema = z.object({
-//     customerId: z.string().optional(),
-//     status: z.enum(["draft", "sent", "pending", "approved", "rejected"]).optional(),
-//     startDate: z.string().optional(), // Keep as string for form handling
-//     endDate: z.string().optional(),   // Keep as string for form handling
-//   });
-
-//   const exportForm = useForm<z.infer<typeof exportFilterSchema>>({
-//     resolver: zodResolver(exportFilterSchema),
-//     defaultValues: {
-//       customerId: "",
-//       status: undefined,
-//       startDate: "",
-//       endDate: "",
-//     },
-//   });
-
-//   const createQuotationMutation = useMutation({
-//     mutationFn: (data: z.infer<typeof quotationFormSchema>) =>
-//       apiRequest('POST', '/outbound-quotations', {
-//         ...data,
-//         userId: '79c36f2b-237a-4ba6-a4b3-a12fc8a18446' // Real user ID from database
-//       }),
-//     onSuccess: () => {
-//       queryClient.invalidateQueries({ queryKey: ['/api/outbound-quotations'] });
-//       toast({
-//         title: "Success",
-//         description: "Quotation created successfully",
-//       });
-//       setIsDialogOpen(false);
-//       form.reset();
-//     },
-//     onError: (error: any) => {
-//       console.error('Quotation creation error:', error);
-
-//       // Parse server validation errors and set field errors
-//       const issues = error?.data?.errors ?? error?.errors;
-//       if (Array.isArray(issues)) {
-//         issues.forEach((e: { path?: string[]; message: string }) => {
-//           const fieldName = e.path?.[0] as keyof InsertOutboundQuotation;
-//           if (fieldName) {
-//             form.setError(fieldName, { type: "server", message: e.message });
-//           }
-//         });
-//       }
-
-//       toast({
-//         title: "Validation Error",
-//         description: error?.message || "Please fix the highlighted fields and try again",
-//         variant: "destructive",
-//       });
-//     },
-//   });
-
-//   // Handler for View action
-//   const handleViewQuotation = (quotation: OutboundQuotation) => {
-//     setSelectedQuotation(quotation);
-//     setIsViewDialogOpen(true);
-//   };
-
-//   // Handler for Edit action
-//   const handleEditQuotation = (quotation: OutboundQuotation) => {
-//     setSelectedQuotation(quotation);
-//     setIsEditDialogOpen(true);
-//     // Reset form with quotation data
-//     // Ensure dates are Date objects for the form controls
-//     const resetData = {
-//       ...quotation,
-//       quotationDate: new Date(quotation.quotationDate),
-//       validUntil: quotation.validUntil ? new Date(quotation.validUntil) : undefined,
-//       subtotalAmount: String(quotation.subtotalAmount),
-//       taxAmount: String(quotation.taxAmount),
-//       discountAmount: String(quotation.discountAmount),
-//       totalAmount: String(quotation.totalAmount),
-//       customerId: quotation.customerId || '',
-//       userId: quotation.userId || '79c36f2b-237a-4ba6-a4b3-a12fc8a18446',
-//       status: quotation.status || 'draft',
-//     };
-//     console.log("Resetting form with data:", resetData); // Debug log
-//     form.reset(resetData);
-//   };
-
-//   // Handler for Send action (updates status to 'sent')
-//   const handleSendQuotation = async (quotation: OutboundQuotation) => {
-//     try {
-//       // Update the status to "sent"
-//       await apiRequest('PUT', `/outbound-quotations/${quotation.id}`, {
-//         status: 'sent', // Only send the status field to update
-//       });
-
-//       toast({
-//         title: "Success",
-//         description: "Quotation sent successfully",
-//       });
-
-//       // Refresh the list
-//       queryClient.invalidateQueries({ queryKey: ['/api/outbound-quotations'] });
-//     } catch (error: any) {
-//       console.error('Failed to send quotation:', error);
-//       toast({
-//         title: "Error",
-//         description: error?.data?.error || "Failed to send quotation",
-//         variant: "destructive",
-//       });
-//     }
-//   };
-
-//   // Handler for Download PDF action
-//   const handleDownloadPDF = async (quotation: OutboundQuotation) => {
-//     try {
-//       // Assuming you have an API endpoint that generates and returns a PDF file
-//       const response = await apiRequest(
-//         'GET',
-//         `/outbound-quotations/${quotation.id}/pdf`,
-//         undefined, // No body needed for GET
-//         { responseType: 'blob' } // Important: Tell fetch/Axios to expect a binary blob
-//       );
-
-//       // Create a temporary anchor element to trigger the download
-//       const url = window.URL.createObjectURL(new Blob([response]));
-//       const link = document.createElement('a');
-//       link.href = url;
-//       link.setAttribute('download', `Quotation_${quotation.quotationNumber}.pdf`);
-//       document.body.appendChild(link);
-//       link.click();
-//       link.parentNode?.removeChild(link);
-//       window.URL.revokeObjectURL(url);
-
-//       toast({
-//         title: "Success",
-//         description: "Quotation PDF downloaded successfully",
-//       });
-//     } catch (error: any) {
-//       console.error('Failed to download PDF:', error);
-//       toast({
-//         title: "Error",
-//         description: "Failed to download quotation PDF",
-//         variant: "destructive",
-//       });
-//     }
-//   };
-
-//   // --- EXPORT ALL FUNCTIONALITY ---
-//   // Handler for Export All action (opens dialog)
-//   const handleExportAll = () => {
-//     setIsExportDialogOpen(true);
-//     exportForm.reset(); // Reset the export form when opening
-//     setFilteredQuotations([]); // Clear previous filtered results
-//   };
-
-//   // Handler for Export Filter Submit (preview filtered results)
-//   const handleExportFilterSubmit = async (data: z.infer<typeof exportFilterSchema>) => {
-//     try {
-//       setIsPreviewLoading(true);
-//       console.log("🐛 [EXPORT] Applying filters:", data);
-
-//       // Build query params for the GET request
-//       const queryParams = new URLSearchParams();
-//       if (data.customerId && data.customerId !== "") {
-//         queryParams.append("customerId", data.customerId);
-//       }
-//       if (data.status) {
-//         queryParams.append("status", data.status);
-//       }
-//       if (data.startDate) {
-//         queryParams.append("startDate", data.startDate);
-//       }
-//       if (data.endDate) {
-//         queryParams.append("endDate", data.endDate);
-//       }
-
-//       // Fetch filtered quotations from the backend
-//       // This assumes your backend supports query parameters for filtering
-//       const response = await apiRequest<OutboundQuotation[]>(
-//         'GET',
-//         `/outbound-quotations?${queryParams.toString()}`
-//       );
-
-//       console.log("🐛 [EXPORT] Filtered quotations received:", response);
-//       setFilteredQuotations(response || []);
-//       toast({
-//         title: "Success",
-//         description: `Found ${response?.length || 0} quotations matching your filters.`,
-//       });
-//     } catch (error: any) {
-//       console.error('Failed to filter quotations:', error);
-//       toast({
-//         title: "Error",
-//         description: error?.data?.error || "Failed to filter quotations",
-//         variant: "destructive",
-//       });
-//       setFilteredQuotations([]);
-//     } finally {
-//       setIsPreviewLoading(false);
-//     }
-//   };
-
-//   // Handler for Export All Submit (download filtered results)
-//   const handleExportAllSubmit = async () => {
-//     try {
-//       if (filteredQuotations.length === 0) {
-//         toast({
-//           title: "Info",
-//           description: "No quotations to export. Please apply filters first.",
-//           variant: "default",
-//         });
-//         return;
-//       }
-
-//       // Prepare the query parameters for the export API based on current export form values
-//       const formData = exportForm.getValues();
-//       const queryParams = new URLSearchParams();
-//       if (formData.customerId && formData.customerId !== "") {
-//         queryParams.append("customerId", formData.customerId);
-//       }
-//       if (formData.status) {
-//         queryParams.append("status", formData.status);
-//       }
-//       if (formData.startDate) {
-//         queryParams.append("startDate", formData.startDate);
-//       }
-//       if (formData.endDate) {
-//         queryParams.append("endDate", formData.endDate);
-//       }
-
-//       // Call the API to generate the export (e.g., CSV, Excel, or PDF of all matching quotations)
-//       // This assumes your backend has an endpoint like `/outbound-quotations/export`
-//       const response = await apiRequest(
-//         'GET',
-//         `/outbound-quotations/export?${queryParams.toString()}`,
-//         undefined,
-//         { responseType: 'blob' } // Expect a binary file
-//       );
-
-//       // Trigger download of the exported file
-//       const filename = `Outbound_Quotations_Export_${new Date().toISOString().split('T')[0]}.xlsx`; // Adjust extension based on your backend's output
-//       const url = window.URL.createObjectURL(new Blob([response]));
-//       const link = document.createElement('a');
-//       link.href = url;
-//       link.setAttribute('download', filename);
-//       document.body.appendChild(link);
-//       link.click();
-//       link.parentNode?.removeChild(link);
-//       window.URL.revokeObjectURL(url);
-
-//       toast({
-//         title: "Success",
-//         description: "Quotations exported successfully",
-//       });
-
-//       setIsExportDialogOpen(false); // Close the dialog after successful export
-//       setFilteredQuotations([]); // Clear the preview
-//     } catch (error: any) {
-//       console.error('Failed to export quotations:', error);
-//       toast({
-//         title: "Error",
-//         description: error?.data?.error || "Failed to export quotations",
-//         variant: "destructive",
-//       });
-//     }
-//   };
-
-//   const columns = [
-//     {
-//       key: 'quotationNumber',
-//       header: 'Quotation #',
-//       cell: (quotation: any) => (
-//         <div className="font-light">{quotation.quotationNumber}</div>
-//       ),
-//     },
-//     {
-//       key: 'customer',
-//       header: 'Client',
-//       cell: (quotation: any) => (
-//         <div>
-//           <div className="font-light">{quotation.customer?.name || 'N/A'}</div>
-//           <div className="text-xs text-muted-foreground">{quotation.customer?.email || ''}</div>
-//         </div>
-//       ),
-//     },
-//     {
-//       key: 'quotationDate',
-//       header: 'Date',
-//       cell: (quotation: any) => new Date(quotation.quotationDate).toLocaleDateString(),
-//     },
-//     {
-//       key: 'totalAmount',
-//       header: 'Total Amount',
-//       cell: (quotation: any) => `₹${parseFloat(quotation.totalAmount).toLocaleString('en-IN')}`,
-//     },
-//     {
-//       key: 'status',
-//       header: 'Status',
-//       cell: (quotation: any) => {
-//         const statusColors = {
-//           draft: 'bg-gray-100 text-gray-800',
-//           sent: 'bg-blue-100 text-blue-800',
-//           pending: 'bg-yellow-100 text-yellow-800',
-//           approved: 'bg-green-100 text-green-800',
-//           rejected: 'bg-red-100 text-red-800'
-//         };
-//         return (
-//           <Badge className={statusColors[quotation.status as keyof typeof statusColors] || statusColors.draft}>
-//             {quotation.status?.toUpperCase() || 'DRAFT'}
-//           </Badge>
-//         );
-//       },
-//     },
-//     {
-//       key: 'actions',
-//       header: 'Actions',
-//       cell: (quotation: any) => (
-//         <div className="flex items-center space-x-2">
-//           {/* View Button */}
-//           <Button size="sm" variant="ghost" data-testid={`button-view-${quotation.id}`}>
-//             <Eye className="h-4 w-4" />
-//           </Button>
-
-//           {/* Edit Button */}
-//           <Button size="sm" variant="ghost" data-testid={`button-edit-${quotation.id}`}>
-//             <Edit className="h-4 w-4" />
-//           </Button>
-
-//           {/* Send Button */}
-//           <Button size="sm" variant="ghost" data-testid={`button-send-${quotation.id}`}>
-//             <Send className="h-4 w-4" />
-//           </Button>
-
-//           {/* Download PDF Button */}
-//           <Button size="sm" variant="ghost" data-testid={`button-download-${quotation.id}`} onClick={() => handleDownloadPDF(quotation)}>
-//             <Download className="h-4 w-4" />
-//           </Button>
-//         </div>
-//       ),
-//     }
-//   ];
-
-//   // Columns for the filtered preview table in the export dialog
-//   const exportPreviewColumns = [
-//     {
-//       key: 'quotationNumber',
-//       header: 'Quotation #',
-//       cell: (quotation: any) => (
-//         <div className="font-light">{quotation.quotationNumber}</div>
-//       ),
-//     },
-//     {
-//       key: 'customer',
-//       header: 'Client',
-//       cell: (quotation: any) => (
-//         <div>
-//           <div className="font-light">{quotation.customer?.name || 'N/A'}</div>
-//         </div>
-//       ),
-//     },
-//     {
-//       key: 'quotationDate',
-//       header: 'Date',
-//       cell: (quotation: any) => new Date(quotation.quotationDate).toLocaleDateString(),
-//     },
-//     {
-//       key: 'totalAmount',
-//       header: 'Total Amount',
-//       cell: (quotation: any) => `₹${parseFloat(quotation.totalAmount).toLocaleString('en-IN')}`,
-//     },
-//     {
-//       key: 'status',
-//       header: 'Status',
-//       cell: (quotation: any) => {
-//         const statusColors = {
-//           draft: 'bg-gray-100 text-gray-800',
-//           sent: 'bg-blue-100 text-blue-800',
-//           pending: 'bg-yellow-100 text-yellow-800',
-//           approved: 'bg-green-100 text-green-800',
-//           rejected: 'bg-red-100 text-red-800'
-//         };
-//         return (
-//           <Badge className={statusColors[quotation.status as keyof typeof statusColors] || statusColors.draft}>
-//             {quotation.status?.toUpperCase() || 'DRAFT'}
-//           </Badge>
-//         );
-//       },
-//     },
-//   ];
-
-//   return (
-//     <div className="p-8">
-//       <div className="flex justify-between items-center mb-8">
-//         <div>
-//           <h1 className="text-3xl font-bold tracking-tight" data-testid="text-outbound-quotations-title">
-//             Outbound Quotations
-//           </h1>
-//           <p className="text-muted-foreground">
-//             Manage quotations sent to clients with full PDF field support
-//           </p>
-//         </div>
-//         <Dialog open={isDialogOpen} onOpenChange={setIsDialogOpen}>
-//           <DialogTrigger asChild>
-//             <Button data-testid="button-new-outbound-quotation">
-//               <Plus className="h-4 w-4 mr-2" />
-//               New Quotation
-//             </Button>
-//           </DialogTrigger>
-//           <DialogContent className="max-w-2xl max-h-[90vh] overflow-y-auto">
-//             <DialogHeader>
-//               <DialogTitle>Create New Quotation</DialogTitle>
-//               <DialogDescription>
-//                 Create a new outbound quotation for your client
-//               </DialogDescription>
-//             </DialogHeader>
-
-//             <Form {...form}>
-//               <form onSubmit={form.handleSubmit(
-//                 (data) => createQuotationMutation.mutate(data),
-//                 // (errors) => {
-//                 //   console.error('Form validation errors:', errors);
-//                 //   toast({
-//                 //     title: "Validation Error",
-//                 //     description: "Please fix the highlighted fields and try again",
-
-//                 //     variant: "destructive",
-//                 //   });
-//                 // }
-//               )} className="space-y-4">
-//                 <div className="grid grid-cols-1 md:grid-cols-2 gap-4">
-//                   <FormField
-//                     control={form.control}
-//                     name="quotationNumber"
-//                     render={({ field }) => (
-//                       <FormItem>
-//                         <FormLabel>Quotation Number <span className="text-red-500">*</span></FormLabel>
-//                         <FormControl>
-//                           <Input {...field} placeholder="QUO-2024-001" data-testid="input-quotation-number" />
-//                         </FormControl>
-//                         <FormMessage />
-//                       </FormItem>
-//                     )}
-//                   />
-
-//                   <FormField
-//                     control={form.control}
-//                     name="customerId"
-//                     render={({ field }) => (
-//                       <FormItem>
-//                         <FormLabel>Customer <span className="text-red-500">*</span></FormLabel>
-//                         <Select onValueChange={field.onChange} value={field.value || ""}>
-//                           <FormControl>
-//                             <SelectTrigger data-testid="select-customer">
-//                               <SelectValue placeholder="Select customer" />
-//                             </SelectTrigger>
-//                           </FormControl>
-//                           <SelectContent>
-//                             <SelectItem value="">No client</SelectItem>
-//                             {(customers || []).map((customer: any) => (
-//                               <SelectItem key={customer.id} value={customer.id}>
-//                                 {customer.name}
-//                               </SelectItem>
-//                             ))}
-//                           </SelectContent>
-//                         </Select>
-//                         <FormMessage />
-//                       </FormItem>
-//                     )}
-//                   />
-//                 </div>
-
-//                 <div className="grid grid-cols-1 md:grid-cols-2 gap-4">
-//                   <FormField
-//                     control={form.control}
-//                     name="quotationDate"
-//                     render={({ field }) => (
-//                       <FormItem>
-//                         <FormLabel>Quotation Date</FormLabel>
-//                         <FormControl>
-//                           <Input
-//                             type="date"
-//                             value={field.value instanceof Date && !isNaN(field.value.getTime()) ? field.value.toISOString().split('T')[0] : new Date().toISOString().split('T')[0]}
-//                             onChange={(e) => field.onChange(new Date(e.target.value))}
-//                             data-testid="input-quotation-date"
-//                           />
-//                         </FormControl>
-//                         <FormMessage />
-//                       </FormItem>
-//                     )}
-//                   />
-
-//                   <FormField
-//                     control={form.control}
-//                     name="validUntil"
-//                     render={({ field }) => (
-//                       <FormItem>
-//                         <FormLabel>Valid Until</FormLabel>
-//                         <FormControl>
-//                           <Input
-//                             type="date"
-//                             value={field.value instanceof Date && !isNaN(field.value.getTime()) ? field.value.toISOString().split('T')[0] : new Date().toISOString().split('T')[0]}
-//                             onChange={(e) => field.onChange(new Date(e.target.value))}
-//                             data-testid="input-valid-until-date"
-//                           />
-//                         </FormControl>
-//                         <FormMessage />
-//                       </FormItem>
-//                     )}
-//                   />
-//                 </div>
-
-//                 <div className="grid grid-cols-1 md:grid-cols-2 gap-4">
-//                   <FormField
-//                     control={form.control}
-//                     name="subtotalAmount"
-//                     render={({ field }) => (
-//                       <FormItem>
-//                         <FormLabel>Subtotal Amount <span className="text-red-500">*</span></FormLabel>
-//                         <FormControl>
-//                           <Input {...field} type="number" step="0.01" placeholder="0.00" data-testid="input-subtotal" />
-//                         </FormControl>
-//                         <FormMessage />
-//                       </FormItem>
-//                     )}
-//                   />
-
-//                   <FormField
-//                     control={form.control}
-//                     name="taxAmount"
-//                     render={({ field }) => (
-//                       <FormItem>
-//                         <FormLabel>Tax Amount</FormLabel>
-//                         <FormControl>
-//                           <Input {...field} type="number" step="0.01" placeholder="0.00" data-testid="input-tax" />
-//                         </FormControl>
-//                         <FormMessage />
-//                       </FormItem>
-//                     )}
-//                   />
-
-//                 </div>
-
-//                 <div className="grid grid-cols-1 md:grid-cols-2 gap-4">
-//                   <FormField
-//                     control={form.control}
-//                     name="discountAmount"
-//                     render={({ field }) => (
-//                       <FormItem>
-//                         <FormLabel>Discount Amount</FormLabel>
-//                         <FormControl>
-//                           <Input {...field} type="number" step="0.01" placeholder="0.00" data-testid="input-discount" />
-//                         </FormControl>
-//                         <FormMessage />
-//                       </FormItem>
-//                     )}
-//                   />
-
-//                   <FormField
-//                     control={form.control}
-//                     name="totalAmount"
-//                     render={({ field }) => (
-//                       <FormItem>
-//                         <FormLabel>Total Amount <span className="text-red-500">*</span></FormLabel>
-//                         <FormControl>
-//                           <Input {...field} type="number" step="0.01" placeholder="0.00" data-testid="input-total" />
-//                         </FormControl>
-//                         <FormMessage />
-//                       </FormItem>
-//                     )}
-//                   />
-//                 </div>
-
-//                 <div className="grid grid-cols-1 md:grid-cols-2 gap-4">
-//                   <FormField
-//                     control={form.control}
-//                     name="paymentTerms"
-//                     render={({ field }) => (
-//                       <FormItem>
-//                         <FormLabel>Payment Terms</FormLabel>
-//                         <FormControl>
-//                           <Input {...field} value={field.value || ''} placeholder="30 days" data-testid="input-payment-terms" />
-//                         </FormControl>
-//                         <FormMessage />
-//                       </FormItem>
-//                     )}
-//                   />
-
-//                   <FormField
-//                     control={form.control}
-//                     name="deliveryTerms"
-//                     render={({ field }) => (
-//                       <FormItem>
-//                         <FormLabel>Delivery Terms</FormLabel>
-//                         <FormControl>
-//                           <Input {...field} value={field.value || ''} placeholder="Ex-works" data-testid="input-delivery-terms" />
-//                         </FormControl>
-//                         <FormMessage />
-//                       </FormItem>
-//                     )}
-//                   />
-//                 </div>
-
-//                 <FormField
-//                   control={form.control}
-//                   name="notes"
-//                   render={({ field }) => (
-//                     <FormItem>
-//                       <FormLabel>Notes</FormLabel>
-//                       <FormControl>
-//                         <Textarea {...field} value={field.value || ''} placeholder="Additional notes for the quotation" data-testid="textarea-notes" />
-//                       </FormControl>
-//                       <FormMessage />
-//                     </FormItem>
-//                   )}
-//                 />
-
-//                 <div className="flex justify-end space-x-2">
-//                   <Button
-//                     type="button"
-//                     variant="outline"
-//                     onClick={() => setIsDialogOpen(false)}
-//                     data-testid="button-cancel"
-//                   >
-//                     Cancel
-//                   </Button>
-//                   <Button
-//                     type="submit"
-//                     disabled={createQuotationMutation.isPending}
-//                     data-testid="button-submit"
-//                   >
-//                     {createQuotationMutation.isPending ? "Creating..." : "Create Quotation"}
-//                   </Button>
-//                 </div>
-//               </form>
-//             </Form>
-//           </DialogContent>
-//         </Dialog>
-//       </div>
-
-//       {/* View Quotation Dialog */}
-//       <Dialog open={isViewDialogOpen} onOpenChange={setIsViewDialogOpen}>
-//         <DialogContent className="max-w-4xl max-h-[90vh] overflow-y-auto">
-//           <DialogHeader>
-//             <DialogTitle>View Quotation: {selectedQuotation?.quotationNumber}</DialogTitle>
-//             <DialogDescription>
-//               Details of the selected quotation
-//             </DialogDescription>
-//           </DialogHeader>
-
-//           {selectedQuotation && (
-//             <div className="space-y-4">
-//               <div className="grid grid-cols-1 md:grid-cols-2 gap-4">
-//                 <div>
-//                   <strong>Quotation Number:</strong> {selectedQuotation.quotationNumber}
-//                 </div>
-//                 <div>
-//                   <strong>Customer:</strong> {selectedQuotation.customer?.name || 'N/A'}
-//                 </div>
-//               </div>
-//               <div className="grid grid-cols-1 md:grid-cols-2 gap-4">
-//                 <div>
-//                   <strong>Quotation Date:</strong> {new Date(selectedQuotation.quotationDate).toLocaleDateString()}
-//                 </div>
-//                 <div>
-//                   <strong>Valid Until:</strong> {selectedQuotation.validUntil ? new Date(selectedQuotation.validUntil).toLocaleDateString() : 'N/A'}
-//                 </div>
-//               </div>
-//               <div className="grid grid-cols-1 md:grid-cols-2 gap-4">
-//                 <div>
-//                   <strong>Subtotal Amount:</strong> ₹{parseFloat(selectedQuotation.subtotalAmount).toLocaleString('en-IN')}
-//                 </div>
-//                 <div>
-//                   <strong>Tax Amount:</strong> ₹{parseFloat(selectedQuotation.taxAmount).toLocaleString('en-IN')}
-//                 </div>
-//               </div>
-//               <div className="grid grid-cols-1 md:grid-cols-2 gap-4">
-//                 <div>
-//                   <strong>Discount Amount:</strong> ₹{parseFloat(selectedQuotation.discountAmount).toLocaleString('en-IN')}
-//                 </div>
-//                 <div>
-//                   <strong>Total Amount:</strong> ₹{parseFloat(selectedQuotation.totalAmount).toLocaleString('en-IN')}
-//                 </div>
-//               </div>
-//               <div className="grid grid-cols-1 md:grid-cols-2 gap-4">
-//                 <div>
-//                   <strong>Payment Terms:</strong> {selectedQuotation.paymentTerms || 'N/A'}
-//                 </div>
-//                 <div>
-//                   <strong>Delivery Terms:</strong> {selectedQuotation.deliveryTerms || 'N/A'}
-//                 </div>
-//               </div>
-//               <div>
-//                 <strong>Notes:</strong> {selectedQuotation.notes || 'N/A'}
-//               </div>
-//               <div>
-//                 <strong>Status:</strong> {selectedQuotation.status?.toUpperCase() || 'DRAFT'}
-//               </div>
-//             </div>
-//           )}
-//         </DialogContent>
-//       </Dialog>
-
-//       {/* Edit Quotation Dialog */}
-//       <Dialog open={isEditDialogOpen} onOpenChange={setIsEditDialogOpen}>
-//         <DialogContent className="max-w-2xl max-h-[90vh] overflow-y-auto">
-//           <DialogHeader>
-//             <DialogTitle>Edit Quotation: {selectedQuotation?.quotationNumber}</DialogTitle>
-//             <DialogDescription>
-//               Update the details of this quotation
-//             </DialogDescription>
-//           </DialogHeader>
-
-//           <Form {...form}>
-//             <form onSubmit={form.handleSubmit(
-//               (data) => {
-//                 if (!selectedQuotation) return;
-//                 // Create PUT request to update existing quotation
-//                 apiRequest('PUT', `/outbound-quotations/${selectedQuotation.id}`, {
-//                   ...data,
-//                   userId: '79c36f2b-237a-4ba6-a4b3-a12fc8a18446' // Real user ID from database
-//                 })
-//                 .then(() => {
-//                   toast({
-//                     title: "Success",
-//                     description: "Quotation updated successfully",
-//                   });
-//                   setIsEditDialogOpen(false);
-//                   queryClient.invalidateQueries({ queryKey: ['/api/outbound-quotations'] });
-//                 })
-//                 .catch((error: any) => {
-//                   console.error('Failed to update quotation:', error);
-//                   toast({
-//                     title: "Error",
-//                     description: error?.data?.error || "Failed to update quotation",
-//                     variant: "destructive",
-//                   });
-//                 });
-//               }
-//             )} className="space-y-4">
-//               <div className="grid grid-cols-1 md:grid-cols-2 gap-4">
-//                 <FormField
-//                   control={form.control}
-//                   name="quotationNumber"
-//                   render={({ field }) => (
-//                     <FormItem>
-//                       <FormLabel>Quotation Number <span className="text-red-500">*</span></FormLabel>
-//                       <FormControl>
-//                         <Input {...field} placeholder="QUO-2024-001" data-testid="input-quotation-number" />
-//                       </FormControl>
-//                       <FormMessage />
-//                     </FormItem>
-//                   )}
-//                 />
-
-//                 <FormField
-//                   control={form.control}
-//                   name="customerId"
-//                   render={({ field }) => (
-//                     <FormItem>
-//                       <FormLabel>Customer <span className="text-red-500">*</span></FormLabel>
-//                       <Select onValueChange={field.onChange} value={field.value || ""}>
-//                         <FormControl>
-//                           <SelectTrigger data-testid="select-customer">
-//                             <SelectValue placeholder="Select customer" />
-//                           </SelectTrigger>
-//                         </FormControl>
-//                         <SelectContent>
-//                           <SelectItem value="">No client</SelectItem>
-//                           {(customers || []).map((customer: any) => (
-//                             <SelectItem key={customer.id} value={customer.id}>
-//                               {customer.name}
-//                             </SelectItem>
-//                           ))}
-//                         </SelectContent>
-//                       </Select>
-//                       <FormMessage />
-//                     </FormItem>
-//                   )}
-//                 />
-//               </div>
-
-//               <div className="grid grid-cols-1 md:grid-cols-2 gap-4">
-//                 <FormField
-//                   control={form.control}
-//                   name="quotationDate"
-//                   render={({ field }) => (
-//                     <FormItem>
-//                       <FormLabel>Quotation Date</FormLabel>
-//                       <FormControl>
-//                         <Input
-//                           type="date"
-//                           value={field.value instanceof Date && !isNaN(field.value.getTime()) ? field.value.toISOString().split('T')[0] : new Date().toISOString().split('T')[0]}
-//                           onChange={(e) => field.onChange(new Date(e.target.value))}
-//                           data-testid="input-quotation-date"
-//                         />
-//                       </FormControl>
-//                       <FormMessage />
-//                     </FormItem>
-//                   )}
-//                 />
-
-//                 <FormField
-//                   control={form.control}
-//                   name="validUntil"
-//                   render={({ field }) => (
-//                     <FormItem>
-//                       <FormLabel>Valid Until</FormLabel>
-//                       <FormControl>
-//                         <Input
-//                           type="date"
-//                           value={field.value instanceof Date && !isNaN(field.value.getTime()) ? field.value.toISOString().split('T')[0] : new Date().toISOString().split('T')[0]}
-//                           onChange={(e) => field.onChange(new Date(e.target.value))}
-//                           data-testid="input-valid-until-date"
-//                         />
-//                       </FormControl>
-//                       <FormMessage />
-//                     </FormItem>
-//                   )}
-//                 />
-//               </div>
-
-//               <div className="grid grid-cols-1 md:grid-cols-2 gap-4">
-//                 <FormField
-//                   control={form.control}
-//                   name="subtotalAmount"
-//                   render={({ field }) => (
-//                     <FormItem>
-//                       <FormLabel>Subtotal Amount <span className="text-red-500">*</span></FormLabel>
-//                       <FormControl>
-//                         <Input {...field} type="number" step="0.01" placeholder="0.00" data-testid="input-subtotal" />
-//                       </FormControl>
-//                       <FormMessage />
-//                     </FormItem>
-//                   )}
-//                 />
-
-//                 <FormField
-//                   control={form.control}
-//                   name="taxAmount"
-//                   render={({ field }) => (
-//                     <FormItem>
-//                       <FormLabel>Tax Amount</FormLabel>
-//                       <FormControl>
-//                         <Input {...field} type="number" step="0.01" placeholder="0.00" data-testid="input-tax" />
-//                       </FormControl>
-//                       <FormMessage />
-//                     </FormItem>
-//                   )}
-//                 />
-
-//               </div>
-
-//               <div className="grid grid-cols-1 md:grid-cols-2 gap-4">
-//                 <FormField
-//                   control={form.control}
-//                   name="discountAmount"
-//                   render={({ field }) => (
-//                     <FormItem>
-//                       <FormLabel>Discount Amount</FormLabel>
-//                       <FormControl>
-//                         <Input {...field} type="number" step="0.01" placeholder="0.00" data-testid="input-discount" />
-//                       </FormControl>
-//                       <FormMessage />
-//                     </FormItem>
-//                   )}
-//                 />
-
-//                 <FormField
-//                   control={form.control}
-//                   name="totalAmount"
-//                   render={({ field }) => (
-//                     <FormItem>
-//                       <FormLabel>Total Amount <span className="text-red-500">*</span></FormLabel>
-//                       <FormControl>
-//                         <Input {...field} type="number" step="0.01" placeholder="0.00" data-testid="input-total" />
-//                       </FormControl>
-//                       <FormMessage />
-//                     </FormItem>
-//                   )}
-//                 />
-//               </div>
-
-//               <div className="grid grid-cols-1 md:grid-cols-2 gap-4">
-//                 <FormField
-//                   control={form.control}
-//                   name="paymentTerms"
-//                   render={({ field }) => (
-//                     <FormItem>
-//                       <FormLabel>Payment Terms</FormLabel>
-//                       <FormControl>
-//                         <Input {...field} value={field.value || ''} placeholder="30 days" data-testid="input-payment-terms" />
-//                       </FormControl>
-//                       <FormMessage />
-//                     </FormItem>
-//                   )}
-//                 />
-
-//                 <FormField
-//                   control={form.control}
-//                   name="deliveryTerms"
-//                   render={({ field }) => (
-//                     <FormItem>
-//                       <FormLabel>Delivery Terms</FormLabel>
-//                       <FormControl>
-//                         <Input {...field} value={field.value || ''} placeholder="Ex-works" data-testid="input-delivery-terms" />
-//                       </FormControl>
-//                       <FormMessage />
-//                     </FormItem>
-//                   )}
-//                 />
-//               </div>
-
-//               <FormField
-//                 control={form.control}
-//                 name="notes"
-//                 render={({ field }) => (
-//                   <FormItem>
-//                     <FormLabel>Notes</FormLabel>
-//                     <FormControl>
-//                       <Textarea {...field} value={field.value || ''} placeholder="Additional notes for the quotation" data-testid="textarea-notes" />
-//                     </FormControl>
-//                     <FormMessage />
-//                   </FormItem>
-//                 )}
-//               />
-
-//               <div className="flex justify-end space-x-2">
-//                 <Button
-//                   type="button"
-//                   variant="outline"
-//                   onClick={() => setIsEditDialogOpen(false)}
-//                   data-testid="button-cancel"
-//                 >
-//                   Cancel
-//                 </Button>
-//                 <Button
-//                   type="submit"
-//                   disabled={createQuotationMutation.isPending}
-//                   data-testid="button-submit"
-//                 >
-//                   {createQuotationMutation.isPending ? "Creating..." : "Create Quotation"}
-//                 </Button>
-//               </div>
-//             </form>
-//           </Form>
-//         </DialogContent>
-//       </Dialog>
-
-//       {/* Export All Dialog */}
-//       <Dialog open={isExportDialogOpen} onOpenChange={(open) => {
-//         setIsExportDialogOpen(open);
-//         if (!open) {
-//           setFilteredQuotations([]); // Clear preview when closing
-//         }
-//       }}>
-//         <DialogContent className="max-w-4xl max-h-[90vh] overflow-y-auto">
-//           <DialogHeader>
-//             <DialogTitle>Export All Quotations</DialogTitle>
-//             <DialogDescription>
-//               Filter quotations and export them to a file.
-//             </DialogDescription>
-//           </DialogHeader>
-
-//           <Form {...exportForm}>
-//             <form onSubmit={exportForm.handleSubmit(handleExportFilterSubmit)} className="space-y-6">
-//               <div className="grid grid-cols-1 md:grid-cols-2 gap-4">
-//                 {/* Client Name Filter */}
-//                 <FormField
-//                   control={exportForm.control}
-//                   name="customerId"
-//                   render={({ field }) => (
-//                     <FormItem>
-//                       <FormLabel>Client Name</FormLabel>
-//                       <Select onValueChange={field.onChange} value={field.value || ""}>
-//                         <FormControl>
-//                           <SelectTrigger data-testid="select-export-client">
-//                             <SelectValue placeholder="All Clients" />
-//                           </SelectTrigger>
-//                         </FormControl>
-//                         <SelectContent>
-//                           <SelectItem value="">All Clients</SelectItem>
-//                           {(customers || []).map((customer: any) => (
-//                             <SelectItem key={customer.id} value={customer.id}>
-//                               {customer.name}
-//                             </SelectItem>
-//                           ))}
-//                         </SelectContent>
-//                       </Select>
-//                       <FormMessage />
-//                     </FormItem>
-//                   )}
-//                 />
-
-//                 {/* Status Filter */}
-//                 <FormField
-//                   control={exportForm.control}
-//                   name="status"
-//                   render={({ field }) => (
-//                     <FormItem>
-//                       <FormLabel>Select Status</FormLabel>
-//                       <Select onValueChange={field.onChange} value={field.value || ""}>
-//                         <FormControl>
-//                           <SelectTrigger data-testid="select-export-status">
-//                             <SelectValue placeholder="All Statuses" />
-//                           </SelectTrigger>
-//                         </FormControl>
-//                         <SelectContent>
-//                           <SelectItem value="">All Statuses</SelectItem>
-//                           <SelectItem value="draft">Draft</SelectItem>
-//                           <SelectItem value="sent">Sent</SelectItem>
-//                           <SelectItem value="pending">Pending</SelectItem>
-//                           <SelectItem value="approved">Approved</SelectItem>
-//                           <SelectItem value="rejected">Rejected</SelectItem>
-//                         </SelectContent>
-//                       </Select>
-//                       <FormMessage />
-//                     </FormItem>
-//                   )}
-//                 />
-//               </div>
-
-//               <div className="grid grid-cols-1 md:grid-cols-2 gap-4">
-//                 {/* Date From Filter */}
-//                 <FormField
-//                   control={exportForm.control}
-//                   name="startDate"
-//                   render={({ field }) => (
-//                     <FormItem>
-//                       <FormLabel>From Date</FormLabel>
-//                       <FormControl>
-//                         <Input
-//                           type="date"
-//                           value={field.value || ""}
-//                           onChange={(e) => field.onChange(e.target.value)}
-//                           data-testid="input-export-start-date"
-//                         />
-//                       </FormControl>
-//                       <FormMessage />
-//                     </FormItem>
-//                   )}
-//                 />
-
-//                 {/* Date To Filter */}
-//                 <FormField
-//                   control={exportForm.control}
-//                   name="endDate"
-//                   render={({ field }) => (
-//                     <FormItem>
-//                       <FormLabel>To Date</FormLabel>
-//                       <FormControl>
-//                         <Input
-//                           type="date"
-//                           value={field.value || ""}
-//                           onChange={(e) => field.onChange(e.target.value)}
-//                           data-testid="input-export-end-date"
-//                         />
-//                       </FormControl>
-//                       <FormMessage />
-//                     </FormItem>
-//                   )}
-//                 />
-//               </div>
-
-//               <div className="flex justify-end space-x-2">
-//                 <Button
-//                   type="button"
-//                   variant="outline"
-//                   onClick={() => {
-//                     setIsExportDialogOpen(false);
-//                     exportForm.reset();
-//                     setFilteredQuotations([]);
-//                   }}
-//                   data-testid="button-export-cancel"
-//                 >
-//                   Cancel
-//                 </Button>
-//                 <Button
-//                   type="submit"
-//                   disabled={isPreviewLoading}
-//                   data-testid="button-export-preview"
-//                 >
-//                   {isPreviewLoading ? "Filtering..." : "Apply Filters"}
-//                 </Button>
-//               </div>
-//             </form>
-//           </Form>
-
-//           {/* Preview Section */}
-//           <div className="mt-6">
-//             <h3 className="text-lg font-semibold mb-2">Filtered Quotations ({filteredQuotations.length})</h3>
-//             {filteredQuotations.length > 0 ? (
-//               <div className="border rounded-lg p-4 max-h-60 overflow-y-auto">
-//                 <DataTable
-//                   data={filteredQuotations}
-//                   columns={exportPreviewColumns}
-//                   searchable={false}
-//                 />
-//               </div>
-//             ) : (
-//               <div className="text-center text-muted-foreground py-4">
-//                 {isPreviewLoading ? "Loading..." : "No quotations match the selected filters."}
-//               </div>
-//             )}
-//           </div>
-
-//           {/* Export Button */}
-//           <div className="flex justify-end mt-4">
-//             <Button
-//               onClick={handleExportAllSubmit}
-//               disabled={filteredQuotations.length === 0 || isPreviewLoading}
-//               data-testid="button-export-submit"
-//             >
-//               <Download className="h-4 w-4 mr-2" />
-//               Export All ({filteredQuotations.length})
-//             </Button>
-//           </div>
-//         </DialogContent>
-//       </Dialog>
-
-//       <Card>
-//         <CardHeader>
-//           <CardTitle className="flex items-center space-x-2">
-//             <FileText className="h-5 w-5" />
-//             <span>All Outbound Quotations</span>
-//             {/* Export All Button */}
-//             <Button
-//               size="sm"
-//               variant="outline"
-//               className="ml-auto"
-//               onClick={handleExportAll}
-//               data-testid="button-export-all-main"
-//             >
-//               <Filter className="h-4 w-4 mr-2" />
-//               Export All
-//             </Button>
-//           </CardTitle>
-//           <CardDescription>
-//             Company → Client quotations with workflow status management
-//           </CardDescription>
-//         </CardHeader>
-//         <CardContent>
-//           <DataTable
-//             data={(quotations || [])}
-//             columns={columns}
-//             searchable={true}
-//             searchKey="quotationNumber"
-//           />
-//         </CardContent>
-//       </Card>
-//     </div>
-//   );
-// }+}