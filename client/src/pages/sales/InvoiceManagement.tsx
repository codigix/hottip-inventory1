// import { useState } from "react";
// import { useQuery } from "@tanstack/react-query";
// import { Card, CardContent, CardDescription, CardHeader, CardTitle } from "@/components/ui/card";
// import { Button } from "@/components/ui/button";
// import { Badge } from "@/components/ui/badge";
// import { DataTable } from "@/components/ui/data-table";
// import { Plus, Receipt, Eye, Download, Send } from "lucide-react";

// export default function InvoiceManagement() {
//   const { data: invoices, isLoading } = useQuery({
//     queryKey: ["/invoices"],
//   });

//   const columns = [
//     {
//       key: 'invoiceNumber',
//       header: 'Invoice #',
//       cell: (invoice: any) => (
//         <div className="font-light">{invoice.invoiceNumber}</div>
//       ),
//     },
//     {
//       key: 'customer',
//       header: 'Client',
//       cell: (invoice: any) => (
//         <div>
//           <div className="font-light">{invoice.customer?.name || 'N/A'}</div>
//           <div className="text-xs text-muted-foreground">{invoice.customer?.gstNumber || ''}</div>
//         </div>
//       ),
//     },
//     {
//       key: 'invoiceDate',
//       header: 'Date',
//       cell: (invoice: any) => new Date(invoice.invoiceDate).toLocaleDateString(),
//     },
//     {
//       key: 'totalAmount',
//       header: 'Total Amount',
//       cell: (invoice: any) => `₹${parseFloat(invoice.totalAmount).toLocaleString('en-IN')}`,
//     },
//     {
//       key: 'balanceAmount',
//       header: 'Balance',
//       cell: (invoice: any) => `₹${parseFloat(invoice.balanceAmount).toLocaleString('en-IN')}`,
//     },
//     {
//       key: 'status',
//       header: 'Status',
//       cell: (invoice: any) => {
//         const statusColors = {
//           draft: 'bg-gray-100 text-gray-800',
//           sent: 'bg-blue-100 text-blue-800',
//           paid: 'bg-green-100 text-green-800',
//           overdue: 'bg-red-100 text-red-800',
//           cancelled: 'bg-gray-100 text-gray-800'
//         };
//         return (
//           <Badge className={statusColors[invoice.status as keyof typeof statusColors] || statusColors.draft}>
//             {invoice.status?.toUpperCase() || 'DRAFT'}
//           </Badge>
//         );
//       },
//     },
//     {
//       key: 'actions',
//       header: 'Actions',
//       cell: (invoice: any) => (
//         <div className="flex items-center space-x-2">
//           <Button size="sm" variant="ghost" data-testid={`button-view-invoice-${invoice.id}`}>
//             <Eye className="h-4 w-4" />
//           </Button>
//           <Button size="sm" variant="ghost" data-testid={`button-download-invoice-${invoice.id}`}>
//             <Download className="h-4 w-4" />
//           </Button>
//           <Button size="sm" variant="ghost" data-testid={`button-send-invoice-${invoice.id}`}>
//             <Send className="h-4 w-4" />
//           </Button>
//         </div>
//       ),
//     }
//   ];

//   return (
//     <div className="p-8">
//       <div className="flex justify-between items-center mb-8">
//         <div>
//           <h1 className="text-3xl font-bold tracking-tight" data-testid="text-invoice-management-title">
//             Invoice Management
//           </h1>
//           <p className="text-muted-foreground">
//             GST invoices with tax breakdowns and PDF downloads
//           </p>
//         </div>
//         <Button data-testid="button-new-invoice">
//           <Plus className="h-4 w-4 mr-2" />
//           New Invoice
//         </Button>
//       </div>

//       <Card>
//         <CardHeader>
//           <CardTitle className="flex items-center space-x-2">
//             <Receipt className="h-5 w-5" />
//             <span>All Invoices</span>
//           </CardTitle>
//           <CardDescription>
//             GST compliant invoices with CGST, SGST, IGST breakdowns
//           </CardDescription>
//         </CardHeader>
//         <CardContent>
//           <DataTable
//             data={(invoices || [])}
//             columns={columns}
//             searchable={true}
//             searchKey="invoiceNumber"
//           />
//         </CardContent>
//       </Card>
//     </div>
//   );
// }



import { useState } from "react";
import { useQuery, useMutation } from "@tanstack/react-query";
import { useForm } from "react-hook-form";
import { zodResolver } from "@hookform/resolvers/zod";
import {
  Card,
  CardContent,
  CardDescription,
  CardHeader,
  CardTitle,
} from "@/components/ui/card";
import { Button } from "@/components/ui/button";
import { Badge } from "@/components/ui/badge";
import { DataTable } from "@/components/ui/data-table";
import {
  Dialog,
  DialogContent,
  DialogDescription,
  DialogHeader,
  DialogTitle,
  DialogTrigger,
} from "@/components/ui/dialog";
import {
  Form,
  FormControl,
  FormField,
  FormItem,
  FormLabel,
  FormMessage,
} from "@/components/ui/form";
import { Input } from "@/components/ui/input";
import {
  Select,
  SelectContent,
  SelectItem,
  SelectTrigger,
  SelectValue,
} from "@/components/ui/select";
import { Plus, Receipt, Eye, Download, Send } from "lucide-react";
import {
  insertInvoiceSchema,
  type InsertInvoice,
  type Customer,
} from "@shared/schema";
import { apiRequest, queryClient } from "@/lib/queryClient";
import { useToast } from "@/hooks/use-toast";
import { z } from "zod";

export default function InvoiceManagement() {
<<<<<<< HEAD
  const { data: invoices = [], isLoading } = useQuery<Invoice[]>({
    queryKey: ["/api/invoices"],
=======
  const [isDialogOpen, setIsDialogOpen] = useState(false);
  const { toast } = useToast();

  const { data: invoices, isLoading } = useQuery({
    queryKey: ["/invoices"],
>>>>>>> 6c35f7ae
  });

  const { data: customers = [] } = useQuery<Customer[]>({
    queryKey: ["/customers"],
  });

  const form = useForm<z.infer<typeof insertInvoiceSchema>>({
    resolver: zodResolver(insertInvoiceSchema),
    defaultValues: {
      status: "draft",
      invoiceDate: new Date(),
      dueDate: new Date(Date.now() + 30 * 24 * 60 * 60 * 1000), // 30 days from now
      subtotalAmount: 0,
      cgstRate: 9,
      cgstAmount: 0,
      sgstRate: 9,
      sgstAmount: 0,
      igstRate: 0,
      igstAmount: 0,
      discountAmount: 0,
      totalAmount: 0,
      balanceAmount: 0,
      invoiceNumber: "",
      customerId: "",
      userId: "79c36f2b-237a-4ba6-a4b3-a12fc8a18446", // Default user ID
    },
  });

  const createInvoiceMutation = useMutation({
    mutationFn: (data: z.infer<typeof insertInvoiceSchema>) =>
      apiRequest("POST", "/invoices", data),
    onSuccess: () => {
      queryClient.invalidateQueries({ queryKey: ["/invoices"] });
      toast({
        title: "Success",
        description: "Invoice created successfully",
      });
      setIsDialogOpen(false);
      form.reset();
    },
    onError: (error: any) => {
      console.error("Invoice creation error:", error);
      const issues = error?.data?.errors ?? error?.errors;
      if (Array.isArray(issues)) {
        issues.forEach((e: { path?: string[]; message: string }) => {
          const fieldName = e.path?.[0] as keyof InsertInvoice;
          if (fieldName) {
            form.setError(fieldName, { type: "server", message: e.message });
          }
        });
      }
      toast({
        title: "Validation Error",
        description:
          error?.message || "Please fix the highlighted fields and try again",
        variant: "destructive",
      });
    },
  });

  const onSubmit = (data: z.infer<typeof insertInvoiceSchema>) => {
    createInvoiceMutation.mutate(data);
  };

  const columns = [
    {
      key: "invoiceNumber",
      header: "Invoice #",
      cell: (invoice: any) => (
        <div className="font-light">{invoice.invoiceNumber}</div>
      ),
    },
    {
      key: "customer",
      header: "Client",
      cell: (invoice: any) => (
        <div>
          <div className="font-light">{invoice.customer?.name || "N/A"}</div>
          <div className="text-xs text-muted-foreground">
            {invoice.customer?.gstNumber || ""}
          </div>
        </div>
      ),
    },
    {
      key: "invoiceDate",
      header: "Date",
      cell: (invoice: any) =>
        new Date(invoice.invoiceDate).toLocaleDateString(),
    },
    {
      key: "totalAmount",
      header: "Total Amount",
      cell: (invoice: any) =>
        `₹${parseFloat(invoice.totalAmount).toLocaleString("en-IN")}`,
    },
<<<<<<< HEAD
    // --- CONDITIONALLY INCLUDE BALANCE AMOUNT COLUMN ---
    // Only include this column if 'balanceAmount' exists in your DB schema
    // {
    //   key: 'balanceAmount',
    //   header: 'Balance',
    //   cell: (invoice: any) => `₹${parseFloat(invoice.balanceAmount).toLocaleString('en-IN')}`,
    // },
    // --- END OF BALANCE AMOUNT COLUMN ---
=======
    {
      key: "balanceAmount",
      header: "Balance",
      cell: (invoice: any) =>
        `₹${parseFloat(invoice.balanceAmount).toLocaleString("en-IN")}`,
    },
>>>>>>> 6c35f7ae
    {
      key: "status",
      header: "Status",
      cell: (invoice: any) => {
        const statusColors = {
          draft: "bg-gray-100 text-gray-800",
          sent: "bg-blue-100 text-blue-800",
          paid: "bg-green-100 text-green-800",
          overdue: "bg-red-100 text-red-800",
          cancelled: "bg-gray-100 text-gray-800",
        };
        return (
          <Badge
            className={
              statusColors[invoice.status as keyof typeof statusColors] ||
              statusColors.draft
            }
          >
            {invoice.status?.toUpperCase() || "DRAFT"}
          </Badge>
        );
      },
    },
    {
      key: "actions",
      header: "Actions",
      cell: (invoice: any) => (
        <div className="flex items-center space-x-2">
          <Button
            size="sm"
            variant="ghost"
            data-testid={`button-view-invoice-${invoice.id}`}
          >
            <Eye className="h-4 w-4" />
          </Button>
          <Button
            size="sm"
            variant="ghost"
            data-testid={`button-download-invoice-${invoice.id}`}
          >
            <Download className="h-4 w-4" />
          </Button>
          <Button
            size="sm"
            variant="ghost"
            data-testid={`button-send-invoice-${invoice.id}`}
          >
            <Send className="h-4 w-4" />
          </Button>
        </div>
      ),
    },
  ];

  return (
    <div className="p-8">
      <div className="flex justify-between items-center mb-8">
        <div>
          <h1
            className="text-3xl font-bold tracking-tight"
            data-testid="text-invoice-management-title"
          >
            Invoice Management
          </h1>
          <p className="text-muted-foreground">
            GST invoices with tax breakdowns and PDF downloads
          </p>
        </div>
        <Dialog open={isDialogOpen} onOpenChange={setIsDialogOpen}>
          <DialogTrigger asChild>
            <Button data-testid="button-new-invoice">
              <Plus className="h-4 w-4 mr-2" />
              New Invoice
            </Button>
          </DialogTrigger>
          <DialogContent className="max-w-2xl">
            <DialogHeader>
              <DialogTitle>Create New Invoice</DialogTitle>
              <DialogDescription>
                Enter the invoice details below.
              </DialogDescription>
            </DialogHeader>
            <Form {...form}>
              <form
                onSubmit={form.handleSubmit(onSubmit)}
                className="space-y-4"
              >
                <div className="grid grid-cols-2 gap-4">
                  <FormField
                    control={form.control}
                    name="invoiceNumber"
                    render={({ field }) => (
                      <FormItem>
                        <FormLabel>Invoice Number</FormLabel>
                        <FormControl>
                          <Input placeholder="INV-2025-001" {...field} />
                        </FormControl>
                        <FormMessage />
                      </FormItem>
                    )}
                  />
                  <FormField
                    control={form.control}
                    name="customerId"
                    render={({ field }) => (
                      <FormItem>
                        <FormLabel>Customer</FormLabel>
                        <Select
                          onValueChange={field.onChange}
                          value={field.value}
                        >
                          <FormControl>
                            <SelectTrigger>
                              <SelectValue placeholder="Select customer" />
                            </SelectTrigger>
                          </FormControl>
                          <SelectContent>
                            {customers.map((customer) => (
                              <SelectItem key={customer.id} value={customer.id}>
                                {customer.name}
                              </SelectItem>
                            ))}
                          </SelectContent>
                        </Select>
                        <FormMessage />
                      </FormItem>
                    )}
                  />
                </div>
                <div className="grid grid-cols-2 gap-4">
                  <FormField
                    control={form.control}
                    name="invoiceDate"
                    render={({ field }) => (
                      <FormItem>
                        <FormLabel>Invoice Date</FormLabel>
                        <FormControl>
                          <Input
                            type="date"
                            {...field}
                            value={
                              field.value
                                ? new Date(field.value)
                                    .toISOString()
                                    .split("T")[0]
                                : ""
                            }
                            onChange={(e) =>
                              field.onChange(new Date(e.target.value))
                            }
                          />
                        </FormControl>
                        <FormMessage />
                      </FormItem>
                    )}
                  />
                  <FormField
                    control={form.control}
                    name="dueDate"
                    render={({ field }) => (
                      <FormItem>
                        <FormLabel>Due Date</FormLabel>
                        <FormControl>
                          <Input
                            type="date"
                            {...field}
                            value={
                              field.value
                                ? new Date(field.value)
                                    .toISOString()
                                    .split("T")[0]
                                : ""
                            }
                            onChange={(e) =>
                              field.onChange(new Date(e.target.value))
                            }
                          />
                        </FormControl>
                        <FormMessage />
                      </FormItem>
                    )}
                  />
                </div>
                <div className="grid grid-cols-2 gap-4">
                  <FormField
                    control={form.control}
                    name="subtotalAmount"
                    render={({ field }) => (
                      <FormItem>
                        <FormLabel>Subtotal Amount</FormLabel>
                        <FormControl>
                          <Input
                            type="number"
                            step="0.01"
                            {...field}
                            onChange={(e) =>
                              field.onChange(parseFloat(e.target.value) || 0)
                            }
                          />
                        </FormControl>
                        <FormMessage />
                      </FormItem>
                    )}
                  />
                  <FormField
                    control={form.control}
                    name="discountAmount"
                    render={({ field }) => (
                      <FormItem>
                        <FormLabel>Discount Amount</FormLabel>
                        <FormControl>
                          <Input
                            type="number"
                            step="0.01"
                            {...field}
                            onChange={(e) =>
                              field.onChange(parseFloat(e.target.value) || 0)
                            }
                          />
                        </FormControl>
                        <FormMessage />
                      </FormItem>
                    )}
                  />
                </div>
                <div className="grid grid-cols-4 gap-4">
                  <FormField
                    control={form.control}
                    name="cgstRate"
                    render={({ field }) => (
                      <FormItem>
                        <FormLabel>CGST Rate (%)</FormLabel>
                        <FormControl>
                          <Input
                            type="number"
                            step="0.01"
                            {...field}
                            onChange={(e) =>
                              field.onChange(parseFloat(e.target.value) || 0)
                            }
                          />
                        </FormControl>
                        <FormMessage />
                      </FormItem>
                    )}
                  />
                  <FormField
                    control={form.control}
                    name="cgstAmount"
                    render={({ field }) => (
                      <FormItem>
                        <FormLabel>CGST Amount</FormLabel>
                        <FormControl>
                          <Input
                            type="number"
                            step="0.01"
                            {...field}
                            onChange={(e) =>
                              field.onChange(parseFloat(e.target.value) || 0)
                            }
                          />
                        </FormControl>
                        <FormMessage />
                      </FormItem>
                    )}
                  />
                  <FormField
                    control={form.control}
                    name="sgstRate"
                    render={({ field }) => (
                      <FormItem>
                        <FormLabel>SGST Rate (%)</FormLabel>
                        <FormControl>
                          <Input
                            type="number"
                            step="0.01"
                            {...field}
                            onChange={(e) =>
                              field.onChange(parseFloat(e.target.value) || 0)
                            }
                          />
                        </FormControl>
                        <FormMessage />
                      </FormItem>
                    )}
                  />
                  <FormField
                    control={form.control}
                    name="sgstAmount"
                    render={({ field }) => (
                      <FormItem>
                        <FormLabel>SGST Amount</FormLabel>
                        <FormControl>
                          <Input
                            type="number"
                            step="0.01"
                            {...field}
                            onChange={(e) =>
                              field.onChange(parseFloat(e.target.value) || 0)
                            }
                          />
                        </FormControl>
                        <FormMessage />
                      </FormItem>
                    )}
                  />
                </div>
                <div className="grid grid-cols-2 gap-4">
                  <FormField
                    control={form.control}
                    name="igstRate"
                    render={({ field }) => (
                      <FormItem>
                        <FormLabel>IGST Rate (%)</FormLabel>
                        <FormControl>
                          <Input
                            type="number"
                            step="0.01"
                            {...field}
                            onChange={(e) =>
                              field.onChange(parseFloat(e.target.value) || 0)
                            }
                          />
                        </FormControl>
                        <FormMessage />
                      </FormItem>
                    )}
                  />
                  <FormField
                    control={form.control}
                    name="igstAmount"
                    render={({ field }) => (
                      <FormItem>
                        <FormLabel>IGST Amount</FormLabel>
                        <FormControl>
                          <Input
                            type="number"
                            step="0.01"
                            {...field}
                            onChange={(e) =>
                              field.onChange(parseFloat(e.target.value) || 0)
                            }
                          />
                        </FormControl>
                        <FormMessage />
                      </FormItem>
                    )}
                  />
                </div>
                <div className="grid grid-cols-2 gap-4">
                  <FormField
                    control={form.control}
                    name="totalAmount"
                    render={({ field }) => (
                      <FormItem>
                        <FormLabel>Total Amount</FormLabel>
                        <FormControl>
                          <Input
                            type="number"
                            step="0.01"
                            {...field}
                            onChange={(e) =>
                              field.onChange(parseFloat(e.target.value) || 0)
                            }
                          />
                        </FormControl>
                        <FormMessage />
                      </FormItem>
                    )}
                  />
                  <FormField
                    control={form.control}
                    name="balanceAmount"
                    render={({ field }) => (
                      <FormItem>
                        <FormLabel>Balance Amount</FormLabel>
                        <FormControl>
                          <Input
                            type="number"
                            step="0.01"
                            {...field}
                            onChange={(e) =>
                              field.onChange(parseFloat(e.target.value) || 0)
                            }
                          />
                        </FormControl>
                        <FormMessage />
                      </FormItem>
                    )}
                  />
                </div>
                <div className="flex justify-end space-x-2">
                  <Button
                    type="button"
                    variant="outline"
                    onClick={() => setIsDialogOpen(false)}
                  >
                    Cancel
                  </Button>
                  <Button
                    type="submit"
                    disabled={createInvoiceMutation.isPending}
                  >
                    Create Invoice
                  </Button>
                </div>
              </form>
            </Form>
          </DialogContent>
        </Dialog>
      </div>

      <Card>
        <CardHeader>
          <CardTitle className="flex items-center space-x-2">
            <Receipt className="h-5 w-5" />
            <span>All Invoices</span>
          </CardTitle>
          <CardDescription>
            GST compliant invoices with CGST, SGST, IGST breakdowns
          </CardDescription>
        </CardHeader>
        <CardContent>
          <DataTable
            data={invoices || []}
            columns={columns}
            searchable={true}
            searchKey="invoiceNumber"
          />
        </CardContent>
      </Card>
    </div>
  );
}<|MERGE_RESOLUTION|>--- conflicted
+++ resolved
@@ -172,16 +172,11 @@
 import { z } from "zod";
 
 export default function InvoiceManagement() {
-<<<<<<< HEAD
-  const { data: invoices = [], isLoading } = useQuery<Invoice[]>({
-    queryKey: ["/api/invoices"],
-=======
   const [isDialogOpen, setIsDialogOpen] = useState(false);
   const { toast } = useToast();
 
   const { data: invoices, isLoading } = useQuery({
     queryKey: ["/invoices"],
->>>>>>> 6c35f7ae
   });
 
   const { data: customers = [] } = useQuery<Customer[]>({
@@ -278,23 +273,12 @@
       cell: (invoice: any) =>
         `₹${parseFloat(invoice.totalAmount).toLocaleString("en-IN")}`,
     },
-<<<<<<< HEAD
-    // --- CONDITIONALLY INCLUDE BALANCE AMOUNT COLUMN ---
-    // Only include this column if 'balanceAmount' exists in your DB schema
-    // {
-    //   key: 'balanceAmount',
-    //   header: 'Balance',
-    //   cell: (invoice: any) => `₹${parseFloat(invoice.balanceAmount).toLocaleString('en-IN')}`,
-    // },
-    // --- END OF BALANCE AMOUNT COLUMN ---
-=======
     {
       key: "balanceAmount",
       header: "Balance",
       cell: (invoice: any) =>
         `₹${parseFloat(invoice.balanceAmount).toLocaleString("en-IN")}`,
     },
->>>>>>> 6c35f7ae
     {
       key: "status",
       header: "Status",
