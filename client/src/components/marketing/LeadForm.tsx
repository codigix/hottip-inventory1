--- conflicted
+++ resolved
@@ -60,20 +60,6 @@
   const queryClient = useQueryClient();
 
   // Fetch users for assignment dropdown
-<<<<<<< HEAD
-const { data: users = [] } = useQuery<User[]>({
-  queryKey: ["users"],
-  queryFn: () => apiRequest<User[]>("/users"),
-  enabled: open,
-});
-
-  // Fetch existing lead data if editing
-const { data: existingLead } = useQuery<LeadFormData | null>({
-  queryKey: ["leads", leadId],
-  queryFn: () => (leadId ? apiRequest<LeadFormData>(`/leads/${leadId}`) : null),
-  enabled: !!leadId && open,
-});
-=======
   const { data: users = [] } = useQuery<User[]>({
     queryKey: ['api/users'],
     enabled: open
@@ -84,7 +70,6 @@
     queryKey: ['api/marketing/leads', leadId],
     enabled: !!leadId && open
   });
->>>>>>> 3c071edb
 
   const form = useForm<LeadFormData>({
     resolver: zodResolver(leadFormSchema),
@@ -109,31 +94,6 @@
   }, [existingLead, form]);
 
   const createMutation = useMutation({
-<<<<<<< HEAD
-  mutationFn: (data: LeadFormData) => apiRequest("/leads", { method: "POST", body: data }),
-  onSuccess: () => {
-    queryClient.invalidateQueries(["leads"]);
-    toast({ title: "Lead created successfully!" });
-    onOpenChange(false);
-    form.reset();
-  },
-  onError: (error: any) => {
-    toast({ title: "Error creating lead", description: error.message, variant: "destructive" });
-  },
-});
-  const updateMutation = useMutation({
-  mutationFn: (data: LeadFormData) => apiRequest(`/leads/${leadId}`, { method: "PUT", body: data }),
-  onSuccess: () => {
-    queryClient.invalidateQueries(["leads"]);
-    queryClient.invalidateQueries(["leads", leadId]);
-    toast({ title: "Lead updated successfully!" });
-    onOpenChange(false);
-  },
-  onError: (error: any) => {
-    toast({ title: "Error updating lead", description: error.message, variant: "destructive" });
-  },
-});
-=======
     mutationFn: (data: LeadFormData) => apiRequest('api/marketing/leads ', { method: 'POST', body: JSON.stringify(data) }),
     onSuccess: () => {
       queryClient.invalidateQueries({ queryKey: ['api/marketing/leads '] });
@@ -167,7 +127,6 @@
     }
   });
 
->>>>>>> 3c071edb
   const onSubmit = (data: LeadFormData) => {
     const submitData = {
       ...data,
