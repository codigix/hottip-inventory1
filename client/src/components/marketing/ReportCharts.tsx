--- conflicted
+++ resolved
@@ -94,11 +94,7 @@
   });
 
   const { data: leadsData, isLoading: loadingLeads } = useQuery({
-<<<<<<< HEAD
-    queryKey: ['api/marketing/leads/metrics', dateRangeParam],
-=======
     queryKey: ['/api/marketing/leads/metrics', dateRangeParam],
->>>>>>> 3c071edb
     enabled: !!dateRangeParam
   });
 
