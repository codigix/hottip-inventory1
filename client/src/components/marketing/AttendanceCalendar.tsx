import { useState, useMemo } from "react";
import {
  ChevronLeft,
  ChevronRight,
  Calendar as CalendarIcon,
  Users,
  Clock,
  MapPin,
  AlertCircle,
  CheckCircle,
  XCircle,
} from "lucide-react";
import {
  format,
  startOfMonth,
  endOfMonth,
  eachDayOfInterval,
  isSameMonth,
  isSameDay,
  isToday,
  addMonths,
  subMonths,
  getDay,
} from "date-fns";

import { Card, CardContent, CardHeader, CardTitle } from "@/components/ui/card";
import { Button } from "@/components/ui/button";
import { Badge } from "@/components/ui/badge";
import {
  Tooltip,
  TooltipContent,
  TooltipProvider,
  TooltipTrigger,
} from "@/components/ui/tooltip";
import {
  Select,
  SelectContent,
  SelectItem,
  SelectTrigger,
  SelectValue,
} from "@/components/ui/select";
import { Avatar, AvatarFallback } from "@/components/ui/avatar";

import { marketingAttendance, users as usersTable } from "@shared/schema";

type MarketingAttendanceRecord = typeof marketingAttendance.$inferSelect;
type UserRecord = typeof usersTable.$inferSelect;

interface AttendanceWithUser extends MarketingAttendanceRecord {
  user?: {
    id: string;
    firstName: string | null;
    lastName: string | null;
    email?: string | null;
    role?: string | null;
  };
  isOnLeave?: boolean | null;
  leaveType?: string | null;
}

interface AttendanceCalendarProps {
  attendanceData: AttendanceWithUser[];
  users: UserRecord[];
  selectedUserId?: string;
  onUserSelect?: (userId: string | undefined) => void;
  onDateSelect?: (date: Date) => void;
  isManager?: boolean;
}

interface DayAttendance {
  date: Date;
  attendance: AttendanceWithUser[];
  presentCount: number;
  absentCount: number;
  lateCount: number;
  onLeaveCount: number;
}

const STATUS_COLOR_CLASSES = {
  present: "bg-green-100 text-green-800 border-green-200",
  absent: "bg-red-100 text-red-800 border-red-200",
  late: "bg-orange-100 text-orange-800 border-orange-200",
  half_day: "bg-yellow-100 text-yellow-800 border-yellow-200",
  holiday: "bg-blue-100 text-blue-800 border-blue-200",
} as const;

type AttendanceStatusKey = keyof typeof STATUS_COLOR_CLASSES;

const STATUS_ICONS: Record<AttendanceStatusKey, JSX.Element> = {
  present: <CheckCircle className="h-3 w-3" />,
  absent: <XCircle className="h-3 w-3" />,
  late: <Clock className="h-3 w-3" />,
  half_day: <AlertCircle className="h-3 w-3" />,
  holiday: <CalendarIcon className="h-3 w-3" />,
};

const normalizeStatus = (
  status?: string | null
): AttendanceStatusKey | undefined => {
  if (!status) return undefined;
  const lower = status
    .toLowerCase()
    .replace(/\s+/g, "_") as AttendanceStatusKey;
  return lower in STATUS_COLOR_CLASSES ? lower : undefined;
};

export default function AttendanceCalendar({
  attendanceData,
  users,
  selectedUserId,
  onUserSelect,
  onDateSelect,
  isManager = false,
}: AttendanceCalendarProps) {
  const [currentMonth, setCurrentMonth] = useState(new Date());
  const [viewMode, setViewMode] = useState<"team" | "individual">("team");

  // Filter attendance data based on selected user
  const filteredAttendance = useMemo(() => {
    if (!selectedUserId) return attendanceData;
    return attendanceData.filter((record) => record.userId === selectedUserId);
  }, [attendanceData, selectedUserId]);

  // Group attendance data by date
  const attendanceByDate = useMemo(() => {
    const grouped: Record<string, AttendanceWithUser[]> = {};

    filteredAttendance.forEach((record) => {
<<<<<<< HEAD
      if (!record.date) return;
      const recordDate =
        record.date instanceof Date ? record.date : new Date(record.date);
      if (Number.isNaN(recordDate.getTime())) return;

      const dateKey = format(recordDate, "yyyy-MM-dd");
=======
      // Skip records without a valid date
      if (!record.date) return;

      const dateKey = format(new Date(record.date), "yyyy-MM-dd");
>>>>>>> 6c35f7ae
      if (!grouped[dateKey]) {
        grouped[dateKey] = [];
      }
      grouped[dateKey].push(record);
    });

    return grouped;
  }, [filteredAttendance]);

  // Get calendar days for current month
  const calendarDays = useMemo(() => {
    const start = startOfMonth(currentMonth);
    const end = endOfMonth(currentMonth);
    const monthDays = eachDayOfInterval({ start, end });

    // Add padding days for proper calendar layout
    const startDay = getDay(start); // 0 = Sunday, 1 = Monday, etc.
    const paddingDays = Array(startDay).fill(null);

    return [...paddingDays, ...monthDays];
  }, [currentMonth]);

  // Get attendance summary for a specific date
  const getDayAttendance = (date: Date): DayAttendance => {
    const dateKey = format(date, "yyyy-MM-dd");
    const dayAttendance = attendanceByDate[dateKey] || [];

    const summary = dayAttendance.reduce(
      (acc, record) => {
        const normalized = normalizeStatus(record.attendanceStatus);
        if (normalized === "present") {
          acc.presentCount++;
        } else if (normalized === "absent") {
          acc.absentCount++;
        } else if (normalized === "late") {
          acc.lateCount++;
        }
        if (record.isOnLeave) {
          acc.onLeaveCount++;
        }
        return acc;
      },
      { presentCount: 0, absentCount: 0, lateCount: 0, onLeaveCount: 0 }
    );

    return {
      date,
      attendance: dayAttendance,
      ...summary,
    };
  };

  // Get the primary status for a day (used for coloring)
  const getDayPrimaryStatus = (dayData: DayAttendance): AttendanceStatusKey => {
    if (dayData.onLeaveCount > 0) return "holiday";
    if (dayData.absentCount > 0) return "absent";
    if (dayData.lateCount > 0) return "late";
    if (dayData.presentCount > 0) return "present";
    return "absent";
  };

  // Navigate to previous month
  const goToPreviousMonth = () => {
    setCurrentMonth((prev) => subMonths(prev, 1));
  };

  // Navigate to next month
  const goToNextMonth = () => {
    setCurrentMonth((prev) => addMonths(prev, 1));
  };

  // Get selected user details
  const selectedUser = selectedUserId
    ? users.find((u) => u.id === selectedUserId)
    : null;

  // Get user initials
  const getUserInitials = (user: UserRecord) => {
    return `${user.firstName?.[0] || ""}${
      user.lastName?.[0] || ""
    }`.toUpperCase();
  };

  return (
    <div className="space-y-6">
      {/* Calendar Header */}
      <Card>
        <CardHeader className="pb-4">
          <div className="flex items-center justify-between">
            <div className="flex items-center space-x-4">
              <div className="flex items-center space-x-2">
                <Button
                  variant="outline"
                  size="sm"
                  onClick={goToPreviousMonth}
                  data-testid="button-prev-month"
                >
                  <ChevronLeft className="h-4 w-4" />
                </Button>
                <CardTitle
                  className="text-lg font-semibold"
                  data-testid="current-month"
                >
                  {format(currentMonth, "MMMM yyyy")}
                </CardTitle>
                <Button
                  variant="outline"
                  size="sm"
                  onClick={goToNextMonth}
                  data-testid="button-next-month"
                >
                  <ChevronRight className="h-4 w-4" />
                </Button>
              </div>

              <Button
                variant="outline"
                size="sm"
                onClick={() => setCurrentMonth(new Date())}
                data-testid="button-today"
              >
                Today
              </Button>
            </div>

            <div className="flex items-center space-x-3">
              {/* View Mode Toggle */}
              <Select
                value={viewMode}
                onValueChange={(value) =>
                  setViewMode(value as "team" | "individual")
                }
              >
                <SelectTrigger className="w-32" data-testid="select-view-mode">
                  <SelectValue />
                </SelectTrigger>
                <SelectContent>
                  <SelectItem value="team">Team View</SelectItem>
                  <SelectItem value="individual">Individual</SelectItem>
                </SelectContent>
              </Select>

              {/* User Selection (for individual view) */}
              {viewMode === "individual" && isManager && (
                <Select
                  value={selectedUserId || "all"}
                  onValueChange={(value) =>
                    onUserSelect?.(value === "all" ? undefined : value)
                  }
                >
                  <SelectTrigger className="w-48" data-testid="select-user">
                    <SelectValue />
                  </SelectTrigger>
                  <SelectContent>
                    <SelectItem value="all">All Team Members</SelectItem>
                    {users
                      .filter((user) => user.id && user.id.trim() !== "")
                      .map((user) => (
                        <SelectItem key={user.id} value={user.id}>
                          <div className="flex items-center space-x-2">
                            <Avatar className="h-5 w-5">
                              <AvatarFallback className="text-xs">
                                {getUserInitials(user)}
                              </AvatarFallback>
                            </Avatar>
                            <span>
                              {user.firstName} {user.lastName}
                            </span>
                          </div>
                        </SelectItem>
                      ))}
                  </SelectContent>
                </Select>
              )}
            </div>
          </div>

          {selectedUser && (
            <div className="flex items-center space-x-2 mt-2">
              <Avatar className="h-6 w-6">
                <AvatarFallback className="text-xs">
                  {getUserInitials(selectedUser)}
                </AvatarFallback>
              </Avatar>
              <span className="text-sm text-muted-foreground">
                Viewing attendance for {selectedUser.firstName}{" "}
                {selectedUser.lastName}
              </span>
            </div>
          )}
        </CardHeader>

        <CardContent>
          {/* Calendar Grid */}
          <div className="space-y-4">
            {/* Days of Week Header */}
            <div className="grid grid-cols-7 gap-1">
              {["Sun", "Mon", "Tue", "Wed", "Thu", "Fri", "Sat"].map((day) => (
                <div
                  key={day}
                  className="text-center text-sm font-light text-muted-foreground py-2"
                >
                  {day}
                </div>
              ))}
            </div>

            {/* Calendar Days */}
            <div className="grid grid-cols-7 gap-1">
              {calendarDays.map((day, index) => {
                if (!day) {
                  return <div key={index} className="h-24 p-1"></div>;
                }

                const dayData = getDayAttendance(day);
                const primaryStatus = getDayPrimaryStatus(dayData);
                const isCurrentMonth = isSameMonth(day, currentMonth);
                const isCurrentDay = isToday(day);

                return (
                  <TooltipProvider key={format(day, "yyyy-MM-dd")}>
                    <Tooltip>
                      <TooltipTrigger asChild>
                        <div
                          className={`h-24 p-1 border rounded-lg cursor-pointer transition-colors ${
                            isCurrentMonth
                              ? "border-border hover:bg-muted/50"
                              : "border-muted bg-muted/20"
                          } ${isCurrentDay ? "ring-2 ring-primary" : ""}`}
                          onClick={() => onDateSelect?.(day)}
                          data-testid={`calendar-day-${format(
                            day,
                            "yyyy-MM-dd"
                          )}`}
                        >
                          {/* Date Number */}
                          <div className="flex items-center justify-between mb-1">
                            <span
                              className={`text-xs font-light ${
                                isCurrentMonth
                                  ? isCurrentDay
                                    ? "text-primary font-bold"
                                    : "text-foreground"
                                  : "text-muted-foreground"
                              }`}
                            >
                              {format(day, "d")}
                            </span>

                            {/* Status Indicator */}
                            {dayData.attendance.length > 0 && (
                              <div
                                className={`text-xs rounded-full w-4 h-4 flex items-center justify-center ${
                                  statusColors[
                                    primaryStatus as keyof typeof statusColors
                                  ] || "bg-gray-100 text-gray-800"
                                }`}
                              >
                                {
                                  statusIcons[
                                    primaryStatus as keyof typeof statusIcons
                                  ]
                                }
                              </div>
                            )}
                          </div>

                          {/* Attendance Summary */}
                          {dayData.attendance.length > 0 && (
                            <div className="space-y-1">
                              {viewMode === "team" ? (
                                // Team view - show counts
                                <div className="space-y-0.5 text-xs">
                                  {dayData.presentCount > 0 && (
                                    <div className="flex items-center justify-between">
                                      <span className="text-green-600">
                                        Present
                                      </span>
                                      <span className="font-light">
                                        {dayData.presentCount}
                                      </span>
                                    </div>
                                  )}
                                  {dayData.absentCount > 0 && (
                                    <div className="flex items-center justify-between">
                                      <span className="text-red-600">
                                        Absent
                                      </span>
                                      <span className="font-light">
                                        {dayData.absentCount}
                                      </span>
                                    </div>
                                  )}
                                  {dayData.lateCount > 0 && (
                                    <div className="flex items-center justify-between">
                                      <span className="text-orange-600">
                                        Late
                                      </span>
                                      <span className="font-light">
                                        {dayData.lateCount}
                                      </span>
                                    </div>
                                  )}
                                  {dayData.onLeaveCount > 0 && (
                                    <div className="flex items-center justify-between">
                                      <span className="text-blue-600">
                                        Leave
                                      </span>
                                      <span className="font-light">
                                        {dayData.onLeaveCount}
                                      </span>
                                    </div>
                                  )}
                                </div>
                              ) : (
                                // Individual view - show specific times
                                <div className="space-y-0.5 text-xs">
                                  {dayData.attendance.map((record, idx) => (
                                    <div key={idx} className="truncate">
                                      {record.checkInTime && (
                                        <div className="flex items-center space-x-1">
                                          <Clock className="h-2 w-2" />
                                          <span>
                                            {format(
                                              new Date(record.checkInTime),
                                              "HH:mm"
                                            )}
                                          </span>
                                        </div>
                                      )}
                                      {record.isOnLeave && (
                                        <Badge
                                          variant="outline"
                                          className="text-xs"
                                        >
                                          {record.leaveType?.toUpperCase() ||
                                            "LEAVE"}
                                        </Badge>
                                      )}
                                    </div>
                                  ))}
                                </div>
                              )}
                            </div>
                          )}
                        </div>
                      </TooltipTrigger>
                      <TooltipContent>
                        <div className="space-y-2">
                          <p className="font-light">
                            {format(day, "EEEE, MMMM d, yyyy")}
                          </p>
                          {dayData.attendance.length > 0 ? (
                            <div className="space-y-1 text-xs">
                              {dayData.attendance.map((record, idx) => (
                                <div
                                  key={idx}
                                  className="border-b border-muted last:border-0 pb-1 last:pb-0"
                                >
                                  <div className="flex items-center space-x-2">
                                    <span className="font-light">
                                      {record.user?.firstName}{" "}
                                      {record.user?.lastName}
                                    </span>
                                    <Badge
                                      variant="outline"
                                      className={`text-xs ${
                                        statusColors[
                                          record.attendanceStatus?.toUpperCase() as keyof typeof statusColors
                                        ] ?? "text-gray-500"
                                      }`}
                                    >
                                      {(record.attendanceStatus ?? "")
                                        .replace(/_/g, " ")
                                        .toUpperCase()}
                                    </Badge>
                                  </div>
                                  {record.checkInTime && (
                                    <p>
                                      Check-in:{" "}
                                      {format(
                                        new Date(record.checkInTime),
                                        "HH:mm"
                                      )}
                                    </p>
                                  )}
                                  {record.checkOutTime && (
                                    <p>
                                      Check-out:{" "}
                                      {format(
                                        new Date(record.checkOutTime),
                                        "HH:mm"
                                      )}
                                    </p>
                                  )}
                                  {record.isOnLeave && (
                                    <p className="text-blue-600">
                                      On {record.leaveType?.replace("_", " ")}{" "}
                                      leave
                                    </p>
                                  )}
                                </div>
                              ))}
                            </div>
                          ) : (
                            <p className="text-xs text-muted-foreground">
                              No attendance records
                            </p>
                          )}
                        </div>
                      </TooltipContent>
                    </Tooltip>
                  </TooltipProvider>
                );
              })}
            </div>
          </div>
        </CardContent>
      </Card>

      {/* Legend */}
      <Card>
        <CardHeader className="pb-2">
          <CardTitle className="text-sm">Legend</CardTitle>
        </CardHeader>
        <CardContent>
          <div className="flex flex-wrap gap-4 text-xs">
            {Object.entries(statusColors).map(([status, colorClass]) => (
              <div key={status} className="flex items-center space-x-2">
                <div className={`w-3 h-3 rounded-full border ${colorClass}`}>
                  {statusIcons[status as keyof typeof statusIcons]}
                </div>
                <span className="capitalize">{status.replace("_", " ")}</span>
              </div>
            ))}
          </div>
        </CardContent>
      </Card>
    </div>
  );
}<|MERGE_RESOLUTION|>--- conflicted
+++ resolved
@@ -126,19 +126,10 @@
     const grouped: Record<string, AttendanceWithUser[]> = {};
 
     filteredAttendance.forEach((record) => {
-<<<<<<< HEAD
-      if (!record.date) return;
-      const recordDate =
-        record.date instanceof Date ? record.date : new Date(record.date);
-      if (Number.isNaN(recordDate.getTime())) return;
-
-      const dateKey = format(recordDate, "yyyy-MM-dd");
-=======
       // Skip records without a valid date
       if (!record.date) return;
 
       const dateKey = format(new Date(record.date), "yyyy-MM-dd");
->>>>>>> 6c35f7ae
       if (!grouped[dateKey]) {
         grouped[dateKey] = [];
       }
